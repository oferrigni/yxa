--- conflicted
+++ resolved
@@ -479,7 +479,6 @@
     [] = concat([], "neverseen"),
 
 
-<<<<<<< HEAD
     %% test safe_is_process_alive(PidOrName)
     %%--------------------------------------------------------------------
     autotest:mark(?LINE, "safe_is_process_alive/1 - 0"),
@@ -540,8 +539,6 @@
     error = safe_signal(none, DeadPid, {SafeSignalRef, "test with dead recipient"}),
 
 
-=======
->>>>>>> c3b297dc
     %% test remove_v6_brackets(In)
     %%--------------------------------------------------------------------
     autotest:mark(?LINE, "remove_v6_brackets/1 - 1"),
