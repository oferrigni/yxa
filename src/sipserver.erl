%%%-------------------------------------------------------------------
%%% File    : sipserver.erl
%%% @author   Magnus Ahltorp <ahltorp@nada.kth.se>
%%% @doc      Main OTP application startup function, and per-request
%%%           start processing function.
%%%
%%% @since    12 Dec 2002 by Magnus Ahltorp <ahltorp@nada.kth.se>
%%% @end
%%%-------------------------------------------------------------------
-module(sipserver).
%%-compile(export_all).

%%--------------------------------------------------------------------
%% External exports
%%--------------------------------------------------------------------
-export([
	 start/2,
	 stop/0,
	 restart/0,
	 process/2,

	 test/0
	]).

%%--------------------------------------------------------------------
%% Include files
%%--------------------------------------------------------------------
-include("sipsocket.hrl").
-include("siprecords.hrl").

%%--------------------------------------------------------------------
%% Records
%%--------------------------------------------------------------------

%%--------------------------------------------------------------------
%% Macros
%%--------------------------------------------------------------------

%%====================================================================
%% External functions
%%====================================================================

%%--------------------------------------------------------------------
%% @spec    (normal, [AppModule]) ->
%%            {ok, Pid}
%%
%%            AppModule = atom() "name of this YXA application"
%%
%%            Pid = pid() "the YXA OTP supervisor (module sipserver_sup)"
%%
%% @doc     The big start-function for the YXA stack. Invoke this
%%          function to make the sun go up, and tell it the name of
%%          your YXA application (AppModule) to have the stack invoke
%%          the correct init/0, request/3 and response/3 methods.
%% @end
%%--------------------------------------------------------------------
start(normal, [AppModule]) ->
    %% First of all, we add a custom error_logger module. This is the only
    %% way to really get all information about why supervised subsystems fails
    %% to start.
    sup_error_logger:start(),
    catch ssl:start(),
    %% We seed SSL better after starting our configuration subsystem
    ssl:seed([
	      io_lib:format("~p", [now()])
	     ]),
    mnesia:start(),
    ok = init_statistics(),
    case sipserver_sup:start_link(AppModule, []) of
	{ok, Supervisor} ->
	    local:init(),
	    #yxa_app_init{sup_spec	= AppSupdata,
			  mnesia_tables	= MnesiaTables
			 } = AppModule:init(),
	    logger:log(debug, "starting, supervisor is ~p", [Supervisor]),
	    case siphost:myip() of
		"127.0.0.1" ->
		    logger:log(normal, "NOTICE: siphost:myip() returns 127.0.0.1, it is either "
			       "broken on your platform or you have no interfaces (except loopback) up");
		_ ->
		    true
	    end,
	    ok = init_mnesia(MnesiaTables),
	    ok = gen_server:call(yxa_monitor, {add_mnesia_tables, MnesiaTables}),
	    {ok, Supervisor} = sipserver_sup:start_extras(Supervisor, AppModule, AppSupdata),
	    %% now that everything is started, seed ssl with more stuff
	    ssl:seed([
		      io_lib:format("~p ~p",
				    [now(),
				     yxa_config:list()
				    ])
		     ]),
	    {ok, Supervisor} = sipserver_sup:start_transportlayer(Supervisor),
	    logger:log(normal, "proxy started (YXA version ~s)", [version:get_version()]),
	    {ok, Supervisor};
	Unknown ->
	    E = lists:flatten(io_lib:format("Failed starting supervisor : ~p", [Unknown])),
	    {error, E}
    end.

%%--------------------------------------------------------------------
%% @spec    () -> term() "does not return"
%%
%% @doc     Log and then shut down application. Shuts down the whole
%%          Erlang virtual machine, so never really returns.
%% @end
%%--------------------------------------------------------------------
stop() ->
    logger:log(normal, "Sipserver: shutting down"),
    {ok, AppModule} = yxa_config:get_env(yxa_appmodule),
    case (catch AppModule:terminate(shutdown)) of
	ok ->
	    ok;
	Res ->
	    logger:log(debug, "Sipserver: ~p:terminate/1 terminated with reason other than 'ok' : ~p", [AppModule, Res])
    end,
    init:stop().

%%--------------------------------------------------------------------
%% @spec    () -> term() "does not return"
%%
%% @doc     Log and then restart application. Will never really
%%          return.
%% @end
%%--------------------------------------------------------------------
restart() ->
    logger:log(normal, "Sipserver: restarting"),
    init:restart().

%%--------------------------------------------------------------------
%% @spec    (Tables) ->
%%            ok 
%%
%%            Tables = [atom()] "names of Mnesia tables needed by this YXA application."
%%
%%            DescriptiveAtom = atom() "reason converted to atom since atoms are displayed best when an application fails to start"
%%
%% @throws  DescriptiveAtom 
%%
%% @doc     Initiate Mnesia on this node. If there are no remote
%%          mnesia-tables, we conclude that we are a mnesia master
%%          and check if any of the tables needs to be updated.
%% @end
%%--------------------------------------------------------------------
init_mnesia(none) ->
    init_mnesia_update();

init_mnesia(Tables) when is_list(Tables) ->
    case get_remote_tables(Tables) of
	{ok, []} ->
	    %% no remote tables, we are master
	    find_mnesia_tables("local", Tables),
	    init_mnesia_update();
	{ok, RemoteTables} ->
	    case yxa_config:get_env(databaseservers) of
		{ok, DbNodes} ->
		    logger:log(debug, "Mnesia extra db nodes : ~p (needed for tables ~p)", [DbNodes, RemoteTables]),
		    case mnesia:change_config(extra_db_nodes, DbNodes) of
			{error, Reason} ->
			    logger:log(error, "Startup problem: Could not add configured databaseservers: ~p",
				       [mnesia:error_description(Reason)]),
			    throw('Could not add configured databaseservers');
			{ok, _Ret} ->
			    ensure_mnesia_nodes_running(DbNodes),
			    check_for_tables(Tables),
			    ok
		    end,
		    find_mnesia_tables("remote", RemoteTables);
		none ->
		    logger:log(error, "Startup: This application needs remote tables ~p but you "
			       "haven't configured any databaseservers, exiting.",
			       [RemoteTables]),
		    throw('No databaseservers configured (Did you bootstrap YXA? See the README file)')
	    end
    end.

%% part of init_mnesia/1 - make sure that we have a connection to at least one of DbNodes
%% Returns : true | throw()
ensure_mnesia_nodes_running([]) ->
    true;
ensure_mnesia_nodes_running(DbNodes) when is_list(DbNodes) ->
    Running = mnesia:system_info(running_db_nodes),
    ensure_mnesia_nodes_running(DbNodes, Running).

ensure_mnesia_nodes_running([H | T], RunningNodes) when is_atom(H), is_list(RunningNodes) ->
    case lists:member(H, RunningNodes) of
	true ->
	    true;
	false ->
	    ensure_mnesia_nodes_running(T, RunningNodes)
    end;
ensure_mnesia_nodes_running([], _RunningNodes) ->
    logger:log(error, "Startup problem: Could not establish a connection to any of the configured databaseservers"),
    throw('Could not establish a connection to any of the configured databaseservers').

%% init_mnesia_update/0, part of init_mnesia/1. Do table update if we are Mnesia db-master node.
init_mnesia_update() ->
    %% update old database versions
    try table_update:update() of
	ok -> ok
    catch
	EType: Reason ->
	    logger:log(error, "Startup problem: Mnesia table updating failed with '~p' reason :~n~p",
		       [EType, Reason]),
	    timer:sleep(3 * 1000),

	    %% Although very verbose (and only outputted to the console), the output of
	    %% mnesia:info() can be really helpfull
	    io:format("~n~nMnesia info :~n"),
	    mnesia:info(),
	    throw('Mnesia table update error')
    end,
    ok.

get_remote_tables(Tables) ->
    get_remote_tables(Tables, []).

get_remote_tables([H | T], Res) when is_atom(H) ->
    try mnesia:table_info(H, storage_type) of
	unknown ->
	    get_remote_tables(T, [H | Res]);
	_ ->
	    get_remote_tables(T, Res)
    catch
	exit: {aborted, {no_exists, _, storage_type}} ->
	    get_remote_tables(T, [H | Res])
    end;
get_remote_tables([], Res) ->
    {ok, Res}.

%%--------------------------------------------------------------------
%% @spec    (Tables) ->
%%            ok 
%%
%%            Tables = [atom()] "list of table names"
%%
%%            DescriptiveAtom = atom() "reason converted to atom since atoms are displayed best when an application fails to start"
%%
%% @throws  DescriptiveAtom 
%%
%% @doc     Make sure the tables listed in Tables exist, otherwise
%%          halt the Erlang runtime system.
%% @end
%%--------------------------------------------------------------------
check_for_tables([H | T]) ->
    %% check if table exists
    Type = record_name,
    try mnesia:table_info(H, Type) of
	H ->
	    check_for_tables(T)
    catch
	_E: {aborted, {no_exists, H, Type}} ->
	    logger:log(error, "Startup problem: Mnesia table '~p' does not exist - did you bootstrap YXA? "
		       "(see README file)~n", [H]),
	    throw('Missing Mnesia table - YXA probably not bootstrapped')
    end;
check_for_tables([]) ->
    ok.

%%--------------------------------------------------------------------
%% @spec    (Descr, Tables) ->
%%            ok 
%%
%%            Descr  = string() "\"local\" or \"remote\""
%%            Tables = [atom()] "names of local/remote Mnesia tables needed by this YXA application."
%%
%%            DescriptiveAtom = atom() "reason converted to atom since atoms are displayed best when an application fails to start"
%%
%% @throws  DescriptiveAtom 
%%
%% @doc     Do mnesia:wait_for_tables() for RemoteTables, with a
%%          timeout since Mnesia doesn't always start correctly due
%%          to network issues, fast restarts or other reasons.
%% @end
%%--------------------------------------------------------------------
find_mnesia_tables(Descr, Tables) ->
    logger:log(debug, "Initializing ~s Mnesia tables ~p", [Descr, Tables]),
    find_mnesia_tables2(Descr, Tables, Tables, 0).

find_mnesia_tables2(Descr, OrigTableList, Tables, Count) ->
    case mnesia:wait_for_tables(Tables, 10000) of
	ok ->
	    ok;
	{timeout, BadTabList} ->
	    case Count of
		3 ->
		    logger:log(normal, "Attempting a Mnesia restart because I'm still waiting for ~s tables ~p",
			       [Descr, BadTabList]),
		    StopRes = mnesia:stop(),
		    StartRes = mnesia:start(),
		    logger:log(debug, "Mnesia stop() -> ~p, start() -> ~p", [StopRes, StartRes]),
		    find_mnesia_tables2(Descr, OrigTableList, OrigTableList, Count + 1);
		6 ->
		    logger:log(error, "Could not initiate ~s Mnesia tables ~p, exiting.", [Descr, BadTabList]),
		    logger:quit(none),
		    Msg = io_lib:format("Mnesia ~s table init error", [Descr]),
		    throw(list_to_atom(lists:flatten(Msg)));
		_ ->
		    logger:log(debug, "Still waiting for ~s tables ~p", [Descr, BadTabList]),
		    find_mnesia_tables2(Descr, OrigTableList, BadTabList, Count + 1)
	    end
    end.

%%--------------------------------------------------------------------
%% @spec    () -> ok
%%
%% @doc     Create ETS tables used by YXA.
%% @end
%%--------------------------------------------------------------------
init_statistics() ->
    ets:new(yxa_statistics, [public, set, named_table]),
    true = ets:insert(yxa_statistics, {starttime, util:timestamp()}),
    ok.

%%--------------------------------------------------------------------
<<<<<<< HEAD
%% @spec    (Module, Function, Arguments) ->
%%            Pid
%%
%%            Module    = atom()
%%            Function  = atom()
%%            Arguments = list()
%%
%%            Pid = pid() "spawned process pid"
%%
%% @doc     Run Module:Function(Arguments), in a separate process. Log
%%          errors, but otherwise just ignore them. Relies on Erlang
%%          process links elsewhere to 'fix' errors.
%% @end
%%--------------------------------------------------------------------
safe_spawn(Module, Function, Arguments) ->
    proc_lib:spawn(fun() -> safe_spawn_child(Module, Function, Arguments) end).

safe_spawn_child(Module, Function, Arguments) ->
    try apply(Module, Function, Arguments) of
	Res -> Res
    catch
	exit: E ->
	    logger:log(error, "=ERROR REPORT==== from ~p:~p :~n~p", [Module, Function, E]),
	    erlang:exit(E);
	throw:
	  {siperror, Status, Reason} ->
	    logger:log(error, "Spawned function ~p:~p generated a SIP-error (ignoring) : ~p ~s",
		       [Module, Function, Status, Reason]),
	    throw({siperror, Status, Reason});
	  {siperror, Status, Reason, _} ->
	    logger:log(error, "Spawned function ~p:~p generated a SIP-error (ignoring) : ~p ~s",
		       [Module, Function, Status, Reason]),
	    throw({siperror, Status, Reason})
    end.

%%--------------------------------------------------------------------
=======
>>>>>>> c3b297dc
%% @spec    (Request, Socket, Status, Reason, ExtraHeaders) ->
%%            ok  |
%%            Res
%%
%%            Request      = #request{}
%%            Socket       = #sipsocket{}
%%            Status       = integer() "SIP response code"
%%            Reason       = string() "error description"
%%            ExtraHeaders = #keylist{}
%%
%%            Res = term() "result of transportlayer:send_result()"
%%
%% @doc     In sipserver we do lots of checking in the dark areas of
%%          transport layer, transaction layer or somewhere in
%%          between. When we detect unparsable requests for example,
%%          we generate an error response in sipserver but special
%%          care must be taken so that we do not generate responses
%%          to malformed ACK's. This function checks that.
%% @end
%%--------------------------------------------------------------------
my_send_result(Request, Socket, Status, Reason, ExtraHeaders) when is_record(Request, request) ->
    case Request#request.method of
	"ACK" ->
	    %% Empirical evidence says that it is a really bad idea to send responses to ACK
	    %% (since the response may trigger yet another ACK). Although not very clearly,
	    %% RFC3261 section 17 (Transactions) do say that responses to ACK is not permitted :
	    %% ' The client transaction is also responsible for receiving responses
	    %%   and delivering them to the TU, filtering out any response
	    %%   retransmissions or disallowed responses (such as a response to ACK).'
	    logger:log(normal, "Sipserver: Suppressing application error response '~p ~s' in response to ACK ~s",
		       [Status, Reason, sipurl:print(Request#request.uri)]);
	_ ->
	    case transactionlayer:send_response_request(Request, Status, Reason, ExtraHeaders) of
		ok -> ok;
		_ ->
		    logger:log(error, "Sipserver: Failed sending caught error ~p ~s (in response to ~s ~s) " ++
			       "using transaction layer - sending directly on the socket we received the request on",
			       [Status, Reason, Request#request.method, sipurl:print(Request#request.uri)]),
		    transportlayer:send_result(Request#request.header, Socket, <<>>, Status, Reason, ExtraHeaders)
	    end
    end.

%%--------------------------------------------------------------------
%% @spec    (Request, Socket) ->
%%            ok  |
%%            Res
%%
%%            Request = #request{}
%%            Socket  = #sipsocket{}
%%
%%            Res = term() "result of transportlayer:send_result()"
%%
%% @doc     Send a 500 Server Internal Error, or some other given
%%          error, in response to a request (Request) received on a
%%          specific socket (Socket).
%% @end
%%--------------------------------------------------------------------
internal_error(Request, Socket) when is_record(Request, request), is_record(Socket, sipsocket) ->
    my_send_result(Request, Socket, 500, "Server Internal Error", []).

internal_error(Request, Socket, Status, Reason) when is_record(Request, request), is_record(Socket, sipsocket) ->
    my_send_result(Request, Socket, Status, Reason, []).

internal_error(Request, Socket, Status, Reason, ExtraHeaders) when is_record(Request, request),
								   is_record(Socket, sipsocket) ->
    my_send_result(Request, Socket, Status, Reason, ExtraHeaders).

%%--------------------------------------------------------------------
%% @spec    (Packet, Origin) -> void() "does not matter."
%%
%%            Packet = binary() | #request{} | #response{}
%%            Origin = #siporigin{}
%%
%% @doc     Check if something we received from a socket (Packet) is a
%%          valid SIP request/response by calling parse_packet() on
%%          it. Then, use my_apply to either send it on to the
%%          transaction layer, or invoke a modules request/3 or
%%          response/3 function on it - depending on the contents of
%%          Dst.
%% @end
%%--------------------------------------------------------------------
process(Packet, Origin) when is_record(Origin, siporigin) ->
    SipSocket = Origin#siporigin.sipsocket,
    case parse_packet(Packet, Origin) of
	{ok, Request, YxaCtx} when is_record(Request, request) ->
	    %% Ok, the parsing and checking of the request is done now
	    try	my_apply(transactionlayer, Request, YxaCtx) of
		_ -> true
	    catch
		error:
		  E ->
		    ST = erlang:get_stacktrace(),
		    logger:log(error, "=ERROR REPORT==== from SIP message handler (in sipserver:process()) :~n"
			       "~p, stacktrace : ~p", [E, ST]),
		    internal_error(Request, SipSocket),
		    %% pass the error on
		    erlang:error({caught_error, E, ST});
		exit:
		  E ->
		    logger:log(error, "=ERROR REPORT==== from SIP message handler (in sipserver:process()) :~n~p", [E]),
		    internal_error(Request, SipSocket),
		    %% pass the error on
		    erlang:exit(E);
		throw:
		  {siperror, Status, Reason} ->
		    logger:log(error, "FAILED processing request: ~s -> ~p ~s",
			       [YxaCtx#yxa_ctx.logstr, Status, Reason]),
		    internal_error(Request, SipSocket, Status, Reason),
		    %% throw a new error, but not the same since we have handled the SIP error sending
		    throw({error, application_failed_processing_request});
		  {siperror, Status, Reason, ExtraHeaders} ->
		    logger:log(error, "FAILED processing request: ~s -> ~p ~s",
			       [YxaCtx#yxa_ctx.logstr, Status, Reason]),
		    internal_error(Request, SipSocket, Status, Reason, ExtraHeaders),
		    %% throw a new error, but not the same since we have handled the SIP error sending
		    throw({error, application_failed_processing_request})
	    end;
	{ok, Response, YxaCtx} when is_record(Response, response) ->
	    my_apply(transactionlayer, Response, YxaCtx);
	Unspecified ->
	    Unspecified
    end.

%%--------------------------------------------------------------------
%% @spec    (Dst, Request, YxaCtx) ->
%%            ignore      |
%%            SIPerror    |
%%            ApplyResult
%%
%%            Dst     = transactionlayer | Module
%%            Module  = atom() "YXA application module name"
%%            Request = #request{}
%%            YxaCtx  = #yxa_ctx{}
%%
%%            SIPerror    = {siperror, Status, Reason}
%%            Status      = integer()
%%            Reason      = string()
%%            ApplyResult = term() "result of applications request/3 or response/3 function."
%%
%% @doc     If Dst is transactionlayer, gen_server call the
%%          transaction layer and let it decide our next action. If
%%          Dst is the name of a module, apply() that modules
%%          request/2 or response/2 function.
%% @end
%%--------------------------------------------------------------------
my_apply(transactionlayer, R, YxaCtx) when is_record(R, request) orelse is_record(R, response),
					   is_record(YxaCtx, yxa_ctx) ->
    %% Dst is the transaction layer.
    case transactionlayer:from_transportlayer(R, YxaCtx) of
	continue ->
	    %% terminate silently, the transaction layer found an existing transaction
	    %% for this request/response
	    ignore;
	{pass_to_core, AppModule, NewYxaCtx1} ->
	    %% Dst (the transaction layer presumably) wants us to apply a function with this
	    %% request/response as argument. This is common when the transaction layer has started
	    %% a new server transaction for this request and wants it passed to the core (or TU)
	    %% but can't do it itself because that would block the transactionlayer process.
	    Action =
		if
		    is_record(R, request) ->
			local:new_request(AppModule, R, NewYxaCtx1);
		    is_record(R, response) ->
			local:new_response(AppModule, R, NewYxaCtx1)
		end,
	    case Action of
		undefined ->
		    my_apply(AppModule, R, NewYxaCtx1);
		{modified, NewAppModule, NewR, NewYxaCtx} ->
		    logger:log(debug, "Sipserver: Passing possibly modified request/response to application"),
		    my_apply(NewAppModule, NewR, NewYxaCtx);
		ignore ->
		    ignore
	    end
    end;
my_apply(AppModule, Request, YxaCtx) when is_atom(AppModule), is_record(Request, request),
					  is_record(YxaCtx, yxa_ctx) ->
    AppModule:request(Request, YxaCtx);
my_apply(AppModule, Response, YxaCtx) when is_atom(AppModule), is_record(Response, response),
					   is_record(YxaCtx, yxa_ctx) ->
    AppModule:response(Response, YxaCtx).

%%--------------------------------------------------------------------
%% @spec    (Packet, Origin) ->
%%            {ok, R, YxaCtx}       |
%%            void() "unspecified"
%%
%%            Packet = binary() | #request{} | #response{}
%%            Origin = #siporigin{}
%%
%%            R      = #request{}  |
%%            #response{}
%%            YxaCtx = #yxa_ctx{}
%%
%% @doc     Check if something we received from a socket (Packet) is a
%%          valid SIP request/response. What we return is a parsed
%%          request/response that has been checked for loops, correct
%%          top-Via etc. together with a logging string that descr-
%%          ibes this request/response.
%% @end
%%--------------------------------------------------------------------
parse_packet(Packet, Origin) when is_record(Origin, siporigin) ->
    Socket = Origin#siporigin.sipsocket,
    case parse_packet2(Packet, Origin) of
	{ok, Parsed} when is_record(Parsed, request) orelse is_record(Parsed, response) ->
	    %% Ok, we have done the elementary parsing of the request/response. Now check it
	    %% for bad things, like loops, wrong IP in top Via (for responses) etc. etc.
	    %%
	    %% From here on, we can generate responses to the UAC on error since we have parsed
	    %% enough of the packet to have a SIP request or response with headers.
	    try process_parsed_packet(Parsed, Origin) of
		{ok, R, YxaCtx} when is_record(R, request) orelse is_record(R, response),
				     is_record(YxaCtx, yxa_ctx) ->
		    {ok, R, YxaCtx};
		invalid ->
		    invalid
	    catch
		exit:
		  E ->
		    logger:log(error, "=ERROR REPORT==== from sipserver:process_parsed_packet() :~n~p", [E]),
		    erlang:exit(E);
		throw:
		  {sipparseerror, request, Header, Status, Reason} ->
		    logger:log(error, "INVALID request [client=~s]: -> ~p ~s",
			       [transportlayer:origin2str(Origin), Status, Reason]),
		    parse_do_internal_error(Header, Socket, Status, Reason, []);
		  {sipparseerror, request, Header, Status, Reason, ExtraHeaders} ->
		    logger:log(error, "INVALID request [client=~s]: -> ~p ~s",
			       [transportlayer:origin2str(Origin), Status, Reason]),
		    parse_do_internal_error(Header, Socket, Status, Reason, ExtraHeaders);
		  {sipparseerror, response, _Header, Status, Reason} ->
		    logger:log(error, "INVALID response [client=~s] -> '~p ~s' (dropping)",
			       [transportlayer:origin2str(Origin), Status, Reason]),
		    false;
		  {sipparseerror, response, _Header, Status, Reason, _ExtraHeaders} ->
		    logger:log(error, "INVALID response [client=~s] -> '~p ~s' (dropping)",
			       [transportlayer:origin2str(Origin), Status, Reason]),
		    false;
		  {siperror, Status, Reason} ->
		    logger:log(error, "INVALID packet [client=~s] -> '~p ~s', CAN'T SEND RESPONSE",
			       [transportlayer:origin2str(Origin), Status, Reason]),
		    false;
		  {siperror, Status, Reason, _ExtraHeaders} ->
		    logger:log(error, "INVALID packet [client=~s] -> '~p ~s', CAN'T SEND RESPONSE",
			       [transportlayer:origin2str(Origin), Status, Reason]),
		    false;
		error:
		  E ->
		    ST = erlang:get_stacktrace(),
		    logger:log(error, "=ERROR REPORT==== from SIP message parser (stage 2) "
			       "(in sipserver:parse_packet()) -> CAN'T SEND RESPONSE :~n~p, "
			       "stacktrace : ~p", [E, ST]),
		    %% pass the error on (will probably go unnoticed)
		    erlang:error({caught_error, E, ST})
	    end;
	ignore -> ignore;
	error -> error
    end.

%% parse_packet2/2 - part of parse_packet/2. Parse the data if it is not in fact already parsed.
parse_packet2(Msg, Origin) when is_record(Msg, request) orelse is_record(Msg, response),
				is_record(Origin, siporigin) ->
    %% is already parsed
    {ok, Msg};
parse_packet2(Packet, Origin) when is_binary(Packet), is_record(Origin, siporigin) ->
    try sippacket:parse(Packet, Origin) of
	keepalive ->
	    ignore;
	Parsed when is_record(Parsed, request) orelse is_record(Parsed, response) ->
	    {ok, Parsed}
    catch
	exit:
	  E ->
	    logger:log(error, "=ERROR REPORT==== from sippacket:parse() [client=~s]~n~p",
		       [transportlayer:origin2str(Origin), E]),
	    %% awful amount of debug output here, but a parsing crash is serious and it might be
	    %% needed to track the bug down
	    logger:log(debug, "CRASHED parsing packet (binary version):~n~p", [Packet]),
	    logger:log(debug, "CRASHED parsing packet (ASCII version):~n~p", [binary_to_list(Packet)]),
	    error;
	throw:
	  {siperror, Status, Reason} ->
	    logger:log(error, "INVALID packet [client=~s] -> '~p ~s', CAN'T SEND RESPONSE",
		       [transportlayer:origin2str(Origin), Status, Reason]),
	    error;
	  {siperror, Status, Reason, _ExtraHeaders} ->
	    logger:log(error, "INVALID packet [client=~s] -> '~p ~s', CAN'T SEND RESPONSE",
		       [transportlayer:origin2str(Origin), Status, Reason]),
	    error;
	  Error ->
	    logger:log(error, "INVALID packet [client=~s], probably not SIP-message at all (reason: ~p) ",
		       [transportlayer:origin2str(Origin), Error]),
	    error
    end.

%%--------------------------------------------------------------------
%% @spec    (Header, Socket, Status, Reason, ExtraHeaders) -> ok
%%
%%            Header       = term() "opaque #(keylist{})"
%%            Socket       = term() "opaque #(sipsocket{})"
%%            Status       = integer() "SIP status code"
%%            Reason       = string() "SIP reason phrase"
%%            ExtraHeaders = term() "opaque #(keylist{})"
%%
%% @doc     Handle errors returned during initial parsing of a
%%          request. These errors occur before the transaction layer
%%          is notified of the requests, so there are never any
%%          server transactions to handle the errors. Just send them.
%% @end
%%--------------------------------------------------------------------
parse_do_internal_error(Header, Socket, Status, Reason, ExtraHeaders) ->
    try sipheader:cseq(Header) of
	{_Num, "ACK"} ->
	    %% Empirical evidence says that it is a really bad idea to send responses to ACK
	    %% (since the response may trigger yet another ACK). Although not very clearly,
	    %% RFC3261 section 17 (Transactions) do say that responses to ACK is not permitted :
	    %% ' The client transaction is also responsible for receiving responses
	    %%   and delivering them to the TU, filtering out any response
	    %%   retransmissions or disallowed responses (such as a response to ACK).'
	    logger:log(normal, "Sipserver: Suppressing parsing error response ~p ~s because CSeq method is ACK",
		       [Status, Reason]);
	{_Num, _Method} ->
	    transportlayer:send_result(Header, Socket, <<>>, Status, Reason, ExtraHeaders)
    catch
	throw: {yxa_unparsable, cseq, Reason} ->
	    logger:log(error, "Sipserver: Malformed CSeq in response we were going to send, dropping response : ~p",
		       [Reason])
    end,
    ok.

%%--------------------------------------------------------------------
%% @spec    (Request, Origin) -> {ok, NewRequest, YxaCtx}
%%
%%            Request = #request{}
%%            Origin  = #siporigin{} "information about where this Packet was received from"
%%
%% @doc     Do alot of transport/transaction layer checking/work on a
%%          request or response we have received and previously
%%          concluded was parsable. For example, do RFC3581 handling
%%          of rport parameter on top via, check for loops, check if
%%          we received a request from a strict router etc.
%% @end
%%--------------------------------------------------------------------
process_parsed_packet(Request, Origin) when is_record(Request, request), is_record(Origin, siporigin) ->
    NewHeader2 = fix_topvia_received_rport(Request#request.header, Origin),
    check_packet(Request#request{header = NewHeader2}, Origin),
    {NewURI1, NewHeader3} =
	case received_from_strict_router(Request#request.uri, NewHeader2) of
	    true ->
		%% RFC3261 #16.4 (Route Information Preprocessing)
		logger:log(debug, "Sipserver: Received request with a"
			   " Request-URI I (probably) put in a Record-Route. "
			   "Pop real Request-URI from Route-header."),
		ReverseRoute = lists:reverse(keylist:fetch('route', NewHeader2)),
		[LastRoute | ReverseRouteRest] = ReverseRoute,
		[ParsedLastRoute] = contact:parse([LastRoute]),
		NewReqURI = sipurl:parse(ParsedLastRoute#contact.urlstr),
		NewH =
		    case ReverseRouteRest of
			[] ->
			    keylist:delete("Route", NewHeader2);
			_ ->
			    keylist:set("Route", lists:reverse(ReverseRouteRest), NewHeader2)
		end,
		{NewReqURI, NewH};
	    false ->
		{Request#request.uri, NewHeader2}
	end,
    NewURI = remove_maddr_matching_me(NewURI1, Origin),
    NewHeader4 = remove_route_matching_me(NewHeader3),
    NewRequest = Request#request{uri    = NewURI,
				 header = NewHeader4
				},
    LogStr = make_logstr(NewRequest, Origin),
    YxaCtx = #yxa_ctx{origin = Origin,
		      logstr = LogStr
		     },
    {ok, NewRequest, YxaCtx};

%%--------------------------------------------------------------------
%% @spec    (Response, Origin) ->
%%            {NewResponse, LogStr} |
%%            invalid
%%
%%            Response = #response{}
%%            Origin   = #siporigin{} "information about where this Packet was received from"
%%
%% @doc     Do alot of transport/transaction layer checking/work on a
%%          request or response we have received and previously
%%          concluded was parsable. For example, do RFC3581 handling
%%          of rport parameter on top via, check for loops, check if
%%          we received a request from a strict router etc.
%% @end
%%--------------------------------------------------------------------
process_parsed_packet(Response, Origin) when is_record(Response, response), is_record(Origin, siporigin) ->
    check_packet(Response, Origin),
    TopVia = sipheader:topvia(Response#response.header),
    case check_response_via(Origin, TopVia) of
	ok ->
	    LogStr = make_logstr(Response, Origin),
	    YxaCtx = #yxa_ctx{origin = Origin,
			      logstr = LogStr
			     },
	    {ok, Response, YxaCtx};
	error ->
	    %% Silently drop packet
	    invalid
    end.

%%--------------------------------------------------------------------
%% @spec    (Origin, TopVia) ->
%%            ok    |
%%            error
%%
%%            Origin = #siporigin{} "information about where this Packet was received from"
%%            TopVia = #via{} | none
%%
%% @doc     Check that there actually was a Via header in this
%%          response, and check if it matches us.
%% @end
%%--------------------------------------------------------------------
check_response_via(Origin, none) when is_record(Origin, siporigin) ->
    logger:log(error, "INVALID top-Via in response [client=~s] (no Via found).",
	       [transportlayer:origin2str(Origin)]),
    error;
check_response_via(Origin, TopVia) when is_record(Origin, siporigin), is_record(TopVia, via) ->
    %% Check that top-Via is ours (RFC 3261 18.1.2),
    %% silently drop message if it is not.

    %% Create a Via that looks like the one we would have produced if we sent the request
    %% this is an answer to, but don't include parameters since they might have changed
    Proto = Origin#siporigin.proto,
    %% This is what we expect, considering the protocol in Origin (Proto)
    MyViaNoParam = siprequest:create_via(Proto, []),
    %% But we also accept this, which is the same but with the protocol from this response - in
    %% case we sent the request out using TCP but received the response over UDP for example
    SentByMeNoParam = siprequest:create_via(sipsocket:viastr2proto(TopVia#via.proto), []),
    case sipheader:via_is_equal(TopVia, MyViaNoParam, [proto, host, port]) of
        true ->
	    ok;
	false ->
	    case sipheader:via_is_equal(TopVia, SentByMeNoParam, [proto, host, port]) of
		true ->
		    %% This can happen if we for example send a request out on a TCP socket, but the
		    %% other end responds over UDP.
		    logger:log(debug, "Sipserver: Warning: received response [client=~s]"
			       " matching me, but different protocol ~p (received on: ~p)",
			       [transportlayer:origin2str(Origin),
				TopVia#via.proto, sipsocket:proto2viastr(Origin#siporigin.proto)]),
		    ok;
		false ->
		    logger:log(error, "INVALID top-Via in response [client=~s]."
			       " Top-Via (without parameters) (~s) does not match mine (~s). Discarding.",
			       [transportlayer:origin2str(Origin),
				sipheader:via_print([TopVia#via{param = []
							       }
						    ]),
				sipheader:via_print([MyViaNoParam])]),
		    error
	    end
    end.

%%--------------------------------------------------------------------
%% @spec    (Header, Origin) ->
%%            NewHeader
%%
%%            Header = term() "opaque #(keylist{})"
%%            Origin = #siporigin{}
%%
%%            NewHeader = term() "opaque (a new #keylist{})"
%%
%% @doc     Implement handling of rport= top Via parameter upon
%%          receiving a request with an 'rport' parameter. RFC3581.
%%          Even if there is no rport parameter, we check if we must
%%          add a received= parameter (RFC3261 #18.2.1).
%% @end
%%--------------------------------------------------------------------
%% XXX this RFC3581 implementation is not 100% finished. RFC3581 Section 4 says we MUST
%% send the responses to this request back from the same IP and port we received the
%% request to. We should be able to solve this when sending responses if we keep a list
%% of requests and sockets even for requests received over UDP too. XXX make it so.
fix_topvia_received_rport(Header, Origin) when is_record(Origin, siporigin) ->
    IP = Origin#siporigin.addr,
    Port = Origin#siporigin.port,
    PortStr = integer_to_list(Port),
    TopVia = sipheader:topvia(Header),
    ParamDict = sipheader:param_to_dict(TopVia#via.param),
    %% RFC3581 Section 4 says we MUST add a received= parameter when client
    %% requests rport even if the sent-by is set to the IP-address we received
    %% the request from, so if we find an rport below we always add received=
    %% information.
    case dict:find("rport", ParamDict) of
	error ->
	    %% No rport, check "sent-by" in top-Via to see if we still MUST add a
	    %% received= parameter (RFC 3261 #18.2.1)
	    case TopVia#via.host of
		IP ->
		    Header;
		_ ->
		    NewDict = dict:store("received", IP, ParamDict),
		    NewVia = TopVia#via{param=sipheader:dict_to_param(NewDict)},
		    logger:log(debug, "Sipserver: Top Via host ~p does not match IP ~p, appending received=~s parameter",
			       [TopVia#via.host, IP, IP]),
		    replace_top_via(NewVia, Header)
	    end;
	{ok, []} ->
	    %% rport without value, this is like it should be. Add value and received=.
	    logger:log(debug, "Sipserver: Client requests symmetric response routing, setting rport=~p", [Port]),
	    NewDict1 = dict:store("rport", PortStr, ParamDict),
	    NewDict = dict:store("received", IP, NewDict1),
	    NewVia = TopVia#via{param=sipheader:dict_to_param(NewDict)},
	    replace_top_via(NewVia, Header);
	{ok, PortStr} ->
	    %% rport already set to the value we would have set it to - client is not
	    %% RFC-compliant. Just add received= information.
	    logger:log(debug, "Sipserver: Top Via has rport already set to ~p, remote party "
		       "isn't very RFC3581 compliant.", [Port]),
	    NewDict = dict:store("received", IP, ParamDict),
	    NewVia = TopVia#via{param=sipheader:dict_to_param(NewDict)},
	    replace_top_via(NewVia, Header);
	{ok, RPort} ->
	    %% rport already set, and to the WRONG value. Must be a NAT or some other
	    %% evildoer in the path of the request. Fix the rport value, and add received=.
	    logger:log(normal, "Sipserver: Received request with rport already containing a value (~p)! "
		       "Overriding with the right port (~p).", [RPort, Port]),
	    NewDict1 = dict:store("rport", PortStr, ParamDict),
	    NewDict = dict:store("received", IP, NewDict1),
	    NewVia = TopVia#via{param=sipheader:dict_to_param(NewDict)},
	    replace_top_via(NewVia, Header)
    end.

%% Replace top Via header in a keylist record()
replace_top_via(NewVia, Header) when is_record(NewVia, via) ->
    [_FirstVia | Via] = sipheader:via(Header),
    keylist:set("Via", sipheader:via_print(lists:append([NewVia], Via)), Header).

%%--------------------------------------------------------------------
%% @spec    (URI, Header) ->
%%            true |
%%            false
%%
%%            URI    = #sipurl{}
%%            Header = term() "opaque #(keylist{})"
%%
%% @doc     Look at the URI of a request we just received to see if it
%%          is something we (possibly) put in a Record-Route and this
%%          is a request sent from a strict router (RFC2543 compliant
%%          UA).
%% @end
%%--------------------------------------------------------------------
received_from_strict_router(URI, Header) when is_record(URI, sipurl) ->
    MyPorts = sipsocket:get_all_listenports(),
    {ok, MyHostnames} = yxa_config:get_env(myhostnames, []),
    HostnameList = MyHostnames ++ siphost:myip_list(),
    %% If the URI has a username in it, it is not something we've put in a Record-Route
    case URI#sipurl.user of
	T when is_list(T) ->
	    %% short-circuit the rest of the checks for efficiency (most normal Request-URI's
	    %% have the username part set).
	    false;
	none ->
	    LCHost = string:to_lower(URI#sipurl.host),
	    HostnameIsMyHostname = lists:member(LCHost, HostnameList),
	    %% In theory, we should not treat an absent port number in this Request-URI as
	    %% if the default port number was specified in there, but in practice that is
	    %% what we have to do since some UAs can remove the port we put into the
	    %% Record-Route
	    Port = sipsocket:default_port(URI#sipurl.proto, sipurl:get_port(URI)),
	    PortMatches = lists:member(Port, MyPorts),
	    HeaderHasRoute = case keylist:fetch('route', Header) of
				 [] -> false;
				 _ -> true
			     end,
	    if
		HostnameIsMyHostname /= true -> false;
		PortMatches /= true -> false;
		HeaderHasRoute /= true ->
		    logger:log(debug, "Sipserver: Warning: Request-URI looks like something"
			       " I put in a Record-Route header, but request has no Route!"),
		    false;
		true -> true
	    end
    end.

%%--------------------------------------------------------------------
%% @spec    (URI, Origin) ->
%%            NewURI
%%
%%            URI    = #sipurl{}
%%            Origin = #siporigin{}
%%
%%            NewURI = #sipurl{}
%%
%% @doc     Perform some rather complex processing of a Request-URI if
%%          it has an maddr parameter. RFC3261 #16.4 (Route
%%          Information Preprocessing) requires this as some kind of
%%          backwards compatibility thing for clients that are trying
%%          to do loose routing while being strict routers. The world
%%          would be a better place without this need.
%% @end
%%--------------------------------------------------------------------
remove_maddr_matching_me(URI, Origin) when is_record(URI, sipurl), is_record(Origin, siporigin) ->
    case url_param:find(URI#sipurl.param_pairs, "maddr") of
        [MAddr] ->
	    LCMaddr = string:to_lower(MAddr),
	    {ok, MyHostnames} = yxa_config:get_env(myhostnames, []),
	    {ok, Homedomains} = yxa_config:get_env(homedomain, []),
	    case lists:member(LCMaddr, siphost:myip_list())
		orelse lists:member(LCMaddr, MyHostnames)
		orelse lists:member(LCMaddr, Homedomains) of
		true ->
		    %% Ok, maddr matches me or something 'the proxy is configured
		    %% to be responsible for'. Now check if port and transport in URI
		    %% matches what we received the request using, either explicitly
		    %% or by default. Sigh.
		    Port = sipsocket:default_port(URI#sipurl.proto, sipurl:get_port(URI)),
		    MyPort = case URI#sipurl.proto of
				 "sips" -> sipsocket:get_listenport(tls);
				 _ -> sipsocket:get_listenport(udp)
			     end,
		    case (Port == MyPort) of
			true ->
			    IsDefaultPort = (Port == sipsocket:default_port(URI#sipurl.proto, none)),
			    %% lastly check transport parameter too
			    case url_param:find(URI#sipurl.param_pairs, "transport") of
				[] ->
				    NewParam = url_param:remove(URI#sipurl.param_pairs, "maddr"),
				    %% implicit match since transport was not specified,
				    %% now 'strip the maddr and any non-default port'
				    case IsDefaultPort of
					true ->
					    sipurl:set([{param, NewParam}], URI);
					false ->
					    sipurl:set([{param, NewParam}, {port, none}], URI)
				    end;
				[Transport] ->
				    LCTransport = string:to_lower(Transport),
				    Matches =
					case {LCTransport, Origin#siporigin.proto} of
					    {"tcp", TCP} when TCP == tcp; TCP == tcp6 -> true;
					    {"udp", UDP} when UDP == udp; UDP == udp6 -> true;
					    {"tls", TLS} when TLS == tls; TLS == tls6 -> true;
					    _ -> false
					end,
				    case Matches of
					true ->
					    %% explicit match on transport, 'strip the maddr and any
					    %% non-default port or transport parameter'
					    NewParam1 = url_param:remove(URI#sipurl.param_pairs, "maddr"),
					    NewParam = url_param:remove(NewParam1, "transport"),
					    case IsDefaultPort of
						true ->
						    sipurl:set([{param, NewParam}], URI);
						false ->
						    sipurl:set([{param, NewParam}, {port, none}], URI)
					    end;
					false ->
					    %% transport parameter did not match
					    URI
				    end
			    end;
			false ->
			    %% port did not match
			    URI
		    end;
		false ->
		    %% maddr does not match me
		    URI
	    end;
	_ ->
	    %% no maddr
	    URI
    end.

%%--------------------------------------------------------------------
%% @spec    (Header) ->
%%            NewHeader
%%
%%            Header = term() "opaque #(keylist{})"
%%
%%            NewHeader = #keylist{}
%%
%% @doc     Look at the first Route header element in Header (if any)
%%          and see if it matches this proxy. If so, remove the first
%%          element and return a new Header.
%% @end
%%--------------------------------------------------------------------
remove_route_matching_me(Header) ->
    case keylist:fetch('route', Header) of
        [FirstRoute | RouteRest] ->
	    [FirstRouteParsed] = contact:parse([FirstRoute]),
	    case route_matches_me(FirstRouteParsed) of
		true ->
		    logger:log(debug, "Sipserver: First Route ~p matches me, removing it.",
			       [FirstRoute]),
		    case RouteRest of
			[] ->
			    keylist:delete('route', Header);
			_ ->
			    keylist:set("Route", RouteRest, Header)
		    end;
		false ->
		    Header
	    end;
	_ ->
	    %% No Route header
	    Header
    end.

%%--------------------------------------------------------------------
%% @spec    (Route) ->
%%            true  |
%%            false
%%
%%            Route = #contact{}
%%
%% @doc     Helper function for remove_route_matching_me/1. Check if
%%          an URL matches this proxys name (or address) and port.
%% @end
%%--------------------------------------------------------------------
route_matches_me(Route) when is_record(Route, contact) ->
    URL = sipurl:parse(Route#contact.urlstr),

    MyPorts = sipsocket:get_all_listenports(),
    Port = sipsocket:default_port(URL#sipurl.proto, sipurl:get_port(URL)),
    PortMatches = lists:member(Port, MyPorts),

    LChost = string:to_lower(URL#sipurl.host),
    {ok, MyHostnames} = yxa_config:get_env(myhostnames, []),
    HostnameMatches = (lists:member(LChost, MyHostnames) orelse
		       lists:member(LChost, siphost:myip_list())
		      ),

    case {HostnameMatches, PortMatches} of
	{true, true} ->
	    true;
	{true, false} ->
	    logger:log(debug, "Sipserver: Hostname ~p matches me, but port ~p derived from Route-header does not. "
		       "Concluding that first Route does not match me.", [LChost, Port]),
	    false;
	_ ->
	    false
    end.

%%--------------------------------------------------------------------
%% @spec    (Packet, Origin) -> ok
%%
%%            Packet = #request{} | #response{}
%%            Origin = #siporigin{} "information about where this Packet was received from"
%%
%% @throws  {sipparseerror, request, Header, Status, Reason} 
%%
%% @doc     Sanity check To: and From: in a received request/response
%%          and, if Packet is a request record(), also check sanity
%%          of CSeq and (unless configured not to) check for a
%%          looping request.
%% @end
%%--------------------------------------------------------------------
%%
%% Packet is request record()
%%
check_packet(Request, Origin) when is_record(Request, request), is_record(Origin, siporigin) ->
    {Method, Header} = {Request#request.method, Request#request.header},
    true = check_supported_uri_scheme(Request#request.uri, Header),
    %% from here on, the request is guaranteed to have a parsed URI
    sanity_check_contact(request, "From", Header),
    sanity_check_contact(request, "To", Header),
    try sipheader:cseq(Header) of
	{CSeqNum, CSeqMethod} ->
	    case util:isnumeric(CSeqNum) of
		false ->
		    throw({sipparseerror, request, Header, 400, "CSeq number '" ++
			   CSeqNum ++ "' is not an integer"});
		_ -> true
	    end,
	    if
		CSeqMethod /= Method ->
		    throw({sipparseerror, request, Header, 400, "CSeq Method " ++ CSeqMethod ++
			   " does not match request Method " ++ Method});
		true -> true
	    end
    catch
	throw:
	  {yxa_unparsable, cseq, Reason} ->
<<<<<<< HEAD
	    logger:log(error, "INVALID CSeq in packet from ~s : ~p", [origin2str(Origin), Reason]),
=======
	    logger:log(error, "INVALID CSeq in packet from ~s : ~p", [transportlayer:origin2str(Origin), Reason]),
>>>>>>> c3b297dc
	    throw({sipparseerror, request, Header, 400, "Invalid CSeq"})
    end,
    case yxa_config:get_env(detect_loops) of
	{ok, true} ->
	    check_for_loop(Header, Request#request.uri, Origin);
	{ok, false} ->
	    ok
    end;
%%
%% Packet is response record()
%%
check_packet(Response, Origin) when is_record(Response, response), is_record(Origin, siporigin) ->
    %% Check that the response code is within range. draft-ietf-sipping-torture-tests-04.txt
    %% #3.1.2.19 suggests that an element that receives a response with an overly large response
    %% code should simply drop it (that is what happens if we throw a sipparseerror when parsing
    %% responses).
    if
	Response#response.status >= 100, Response#response.status =< 699 -> ok;
	true ->
	    throw({sipparseerror, response, Response#response.header, 400, "Response code out of bounds"})
    end,
    sanity_check_contact(response, "From", Response#response.header),
    sanity_check_contact(response, "To", Response#response.header),
    ok.

%%--------------------------------------------------------------------
%% @spec    (Header, URI, Origin) -> ok
%%
%%            Header = term() "opaque #(keylist{})"
%%            URI    = term() "opaque #(sipurl{})"
%%            Origin = #siporigin{} "information about where this Packet was received from"
%%
%% @throws  {sipparseerror, request, Header, Status, Reason} 
%%
%% @doc     Inspect Header's Via: record(s) to make sure this is not a
%%          looping request.
%% @end
%%--------------------------------------------------------------------
check_for_loop(Header, URI, Origin) when is_record(Origin, siporigin) ->
    LoopCookie = siprequest:get_loop_cookie(Header, URI, Origin#siporigin.proto),
    MyHostname = siprequest:myhostname(),
    MyPort = sipsocket:get_listenport(Origin#siporigin.proto),
    CmpVia = #via{host = MyHostname,
		  port = MyPort
		 },

    case via_indicates_loop(LoopCookie, CmpVia, sipheader:via(Header)) of
	true ->
	    logger:log(debug, "Sipserver: Found a loop when inspecting the Via headers, "
		       "throwing SIP-serror '482 Loop Detected'"),
	    throw({sipparseerror, request, Header, 482, "Loop Detected"});
	false ->
	    ok
    end.

%%--------------------------------------------------------------------
%% @spec    (LoopCookie, CmpVia, ViaList) ->
%%            true  |
%%            false
%%
%%            LoopCookie = string() "loop cookie as generated by siprequest:get_loop_cookie/3."
%%            CmpVia     = #via{} "what my Via would look like"
%%            ViaList    = [#via{}]
%%
%% @doc     Helper function for check_for_loop/3. See that function.
%% @end
%%--------------------------------------------------------------------
via_indicates_loop(_LoopCookie, _CmpVia, []) ->
    false;
via_indicates_loop(LoopCookie, CmpVia, [TopVia | Rest]) when is_record(TopVia, via)->
    case sipheader:via_is_equal(TopVia, CmpVia, [host, port]) of
	true ->
	    %% Via matches me
	    ParamDict = sipheader:param_to_dict(TopVia#via.param),
	    %% Can't use sipheader:get_via_branch() since it strips the loop cookie
	    case dict:find("branch", ParamDict) of
		error ->
		    %% XXX should broken Via perhaps be considered fatal?
		    logger:log(error, "Sipserver: Request has Via that matches me,"
			       " but no branch parameter. Loop checking broken!"),
		    logger:log(debug, "Sipserver: Via ~p matches me, but has no branch parameter."
			       " Loop checking broken!",
			       sipheader:via_print([TopVia])),
		    via_indicates_loop(LoopCookie, CmpVia, Rest);
		{ok, Branch} ->
		    case extract_loopcookie(Branch, length(LoopCookie)) of
			LoopCookie ->
			    true;
			_ ->
			    %% Loop cookie does not match, check next (request might have passed
			    %% this proxy more than once, loop can be further back the via trail)
			    via_indicates_loop(LoopCookie, CmpVia, Rest)
		    end
	    end;
	false ->
	    %% Via doesn't match me, check next.
	    via_indicates_loop(LoopCookie, CmpVia, Rest)
    end.

%% part of via_indicates_loop/3
%% Returns: LoopCookieString | error
extract_loopcookie(Branch, CookieLen) when CookieLen + 13 >= length(Branch) -> %% 13 is length("z9hG4bK-yxa-X")
    %% XXX should broken Via perhaps be considered fatal?
    logger:log(error, "Sipserver: Request has Via that matches me, but is too short. Loop checking broken!"),
    error;
extract_loopcookie(Branch, CookieLen) ->
    %% We lowercase the branch here because branches are tokens which are case-
    %% insensitive. Detecting loops are important, so we go through the extra
    %% trouble of being compliant by the letter here, in case someone has changed
    %% the casing of our Via header branch (never seen, but rumored to happen).
    RBranch1 = lists:reverse(Branch),
    %% lowercase as little of Branch as possible
    RBranch2 = string:to_lower( string:substr(RBranch1, 1, CookieLen + 2) ),	%% 2 is length("-o")
    %% now check for -o indicating a real loop cookie
    case lists:reverse(RBranch2) of
	"-o" ++ LoopCookie ->
	    LoopCookie;
	_ ->
	    %% XXX should broken Via perhaps be considered fatal?
	    logger:log(error, "Sipserver: Request has Via that matches me, has no loop cookie. Loop checking broken!"),
	    error
    end.


%%--------------------------------------------------------------------
%% @spec    (R, Origin) ->
%%            LogStr
%%
%%            R      = #request{} | #response{}
%%            Origin = #siporigin{}
%%
%%            LogStr = string()
%%
%% @doc     Create a textual representation of a request/response, for
%%          use in logging. Note :
%%          draft-ietf-sipping-torture-tests-04.txt argues that a
%%          proxy shouldn't fail processing a packet just because it
%%          has a From: header using an URI scheme that it doesn't
%%          understand - like http. Well, we do - here. The reason
%%          for not just fixing this here is that there might be
%%          other places where we expect the From: to be parsable by
%%          our sipheader:from() - and this hasn't been a problem in
%%          real life.
%% @end
%%--------------------------------------------------------------------
make_logstr(Request, Origin) when is_record(Request, request), is_record(Origin, siporigin) ->
    {Method, Header} = {Request#request.method, Request#request.header},
    URLstr =
	case Request#request.uri of
	    URI when is_record(URI, sipurl) ->
		sipurl:print(URI);
	    _ ->
		"unparsable"
	end,
    FromURLstr = make_logstr_get_sipheader(from, Header),
    ToURLstr   = make_logstr_get_sipheader(to, Header),
<<<<<<< HEAD
    ClientStr  = origin2str(Origin),
=======
    ClientStr  = transportlayer:origin2str(Origin),
>>>>>>> c3b297dc
    lists:flatten(io_lib:format("~s ~s [client=~s, from=<~s>, to=<~s>]",
				[Method, URLstr, ClientStr, FromURLstr, ToURLstr]));
make_logstr(Response, Origin) when is_record(Response, response), is_record(Origin, siporigin) ->
    Header = Response#response.header,
    CSeqMethod = make_logstr_get_sipheader(cseq, Header),
    FromURLstr = make_logstr_get_sipheader(from, Header),
    ToURLstr   = make_logstr_get_sipheader(to, Header),
<<<<<<< HEAD
    ClientStr  = origin2str(Origin),
=======
    ClientStr  = transportlayer:origin2str(Origin),
>>>>>>> c3b297dc
    case keylist:fetch('warning', Header) of
	[Warning] when is_list(Warning) ->
	    lists:flatten(io_lib:format("~s [client=~s, from=<~s>, to=<~s>, warning=~p]",
					[CSeqMethod, ClientStr, FromURLstr, ToURLstr, Warning]));
	_ ->
	    %% Zero or more than one Warning-headers
	    lists:flatten(io_lib:format("~s [client=~s, from=<~s>, to=<~s>]",
					[CSeqMethod, ClientStr, FromURLstr, ToURLstr]))
    end.

%% part of make_logstr/2
make_logstr_get_sipheader(Func, Header) ->
    try {Func, sipheader:Func(Header)} of
	{from, {_DisplayName, URI}} -> sipurl:print(URI);
	{to,   {_DisplayName, URI}} -> sipurl:print(URI);
	{cseq, {_Seq, Method}} -> Method
    catch
	throw: _ -> "unparsable"
    end.

%%--------------------------------------------------------------------
%% @spec    (Type, Name, Header) -> term()
%%
%%            Type   = request | response
%%            Name   = string() "\"From\" or \"To\" or similar"
%%            Header = #keylist{}
%%
%% @throws  {sipparseerror, Type, Header, Status, Reason} 
%%
%% @doc     Check if the header Name (from Header) is parsable.
%%          Currently we define parsable as parsable by
%%          sipheader:from().
%% @end
%%--------------------------------------------------------------------
sanity_check_contact(Type, Name, Header) when Type == request; Type == response; is_list(Name),
					      is_record(Header, keylist) ->
    case keylist:fetch(Name, Header) of
	[Str] when is_list(Str) ->
	    try sipheader:from([Str]) of
		{_, URI} when is_record(URI, sipurl) ->
		    sanity_check_uri(Type, Name ++ ":", URI, Header);
		_ ->
		    throw({sipparseerror, Type, Header, 400, "Invalid " ++ Name ++ ": header"})
	    catch
		_X: _Y ->
		    throw({sipparseerror, Type, Header, 400, "Invalid " ++ Name ++ ": header"})
	    end;
	_ ->
	    %% Header is either missing, or there was more than one
	    throw({sipparseerror, Type, Header, 400, "Missing or invalid " ++ Name ++ ": header"})
    end.

%% part of sanity_check_contact/4
sanity_check_uri(Type, Desc, URI, Header)  when is_record(URI, sipurl), URI#sipurl.host == none ->
    throw({sipparseerror, Type, Header, 400, "No host part in " ++ Desc ++ " URL"});
sanity_check_uri(_Type, _Desc, URI, _Header) when is_record(URI, sipurl) ->
    ok.

%%--------------------------------------------------------------------
%% @spec    (URI, Header) -> true
%%
%%            URI    = #sipurl{} | {yxa_unparsable, uri, {Error :: atom(), URIstr :: string()}}
%%            Header = #keylist{}
%%
%% @throws  {sipparseerror, Type, Header, Status, Reason} 
%%
%% @doc     Check if we supported the URI scheme of a request. If we
%%          didn't support the URI scheme, sipurl:parse(...) will
%%          have failed, and we just format the 416 error response.
%% @end
%%--------------------------------------------------------------------
check_supported_uri_scheme({yxa_unparsable, url, {invalid_proto, _URIstr}}, Header) when is_record(Header, keylist) ->
    throw({sipparseerror, request, Header, 416, "Missing URI Scheme"});
check_supported_uri_scheme({yxa_unparsable, url, {unknown_proto, _URIstr}}, Header) when is_record(Header, keylist) ->
    throw({sipparseerror, request, Header, 416, "Unsupported URI Scheme"});
check_supported_uri_scheme({yxa_unparsable, url, _Reason}, Header) when is_record(Header, keylist) ->
    throw({sipparseerror, request, Header, 400, "Unparsable Request-URI"});
check_supported_uri_scheme(URI, Header) when is_record(URI, sipurl), is_record(Header, keylist) ->
    true.


%%====================================================================
%% Internal functions
%%====================================================================

%%--------------------------------------------------------------------
%% Function:
%% Descrip.:
%% Returns :
%%--------------------------------------------------------------------


%%====================================================================
%% Test functions
%%====================================================================

%%--------------------------------------------------------------------
%% @spec    () -> ok
%%
%% @doc     autotest callback
%% @hidden
%% @end
%%--------------------------------------------------------------------
-ifdef( YXA_NO_UNITTEST ).
test() ->
    {error, "Unit test code disabled at compile time"}.

-else.

test() ->
    EmptyBody = <<>>,	%% Work around compiler bug in Erlang R10B-2

    %% build request header
    %%--------------------------------------------------------------------
    autotest:mark(?LINE, "init variables - 1"),

    MyHostname = siprequest:myhostname(),
    SipPort  = sipsocket:get_listenport(tcp),
    SipsPort = sipsocket:get_listenport(tls),

    ViaMe = siprequest:create_via(tcp, []),
    ViaOrigin1 = #siporigin{proto=tcp},


    %% test check_response_via(Origin, TopVia)
    %%--------------------------------------------------------------------
    autotest:mark(?LINE, "check_response_via/2 - 1"),
    %% straight forward, via is what this proxy would use (ViaMe)
    ok = check_response_via(ViaOrigin1, ViaMe),

    autotest:mark(?LINE, "check_response_via/2 - 2"),
    %% received response over unexpected protocol, still ok since this can
    %% happen if we for example send a request out over TCP but the other end
    %% fails to send the response back to us using the same connection so the
    %% response is received over UDP
    ok = check_response_via(ViaOrigin1#siporigin{proto=udp}, ViaMe),

    autotest:mark(?LINE, "check_response_via/2 - 3"),
    %% no top via, invalid
    error = check_response_via(ViaOrigin1#siporigin{proto=udp}, none),


    %% test process_parsed_packet(Response, Origin)
    %% tests sanity_check_contact(Type, Name, Header) indirectly
    %%--------------------------------------------------------------------
    autotest:mark(?LINE, "build response - 1"),
    CRHeader1 = keylist:from_list([
				    {"Via",	sipheader:via_print([ViaMe])},
				    {"Via",	["SIP/2.0/FOO 192.0.2.78"]},
				    {"From",	["<sip:user1@example.org>"]},
				    {"To",	["\"Joe\" <sip:user2@example.org>"]},
				    {"CSeq",	["10 MESSAGE"]}
				   ]),
    CheckResponse1 = #response{status=200, reason="Ok", header=CRHeader1, body=EmptyBody},

    autotest:mark(?LINE, "process_parsed_packet/2 response - 1"),
    %% straight forward
    {ok, #response{}, #yxa_ctx{}} = process_parsed_packet(CheckResponse1, #siporigin{proto=tcp}),

    autotest:mark(?LINE, "process_parsed_packet/2 response - 2"),
    CRHeader2 = keylist:delete("Via", CRHeader1),
    CheckResponse2 = #response{status=200, reason="Ok", header=CRHeader2, body=EmptyBody},
    %% without Via-headers
    invalid = process_parsed_packet(CheckResponse2, #siporigin{proto=tcp}),

    autotest:mark(?LINE, "process_parsed_packet/2 response - 3 (disabled)"),
    CRHeader3 = keylist:set("From", ["http://www.example.org/"], CRHeader1),
    CheckResponse3 = #response{status=200, reason="Ok", header=CRHeader3, body=EmptyBody},
    %% http From: URL, draft-ietf-sipping-torture-tests-04 argues that a proxy
    %% should be able to process a request/response with this unless the
    %% proxy really has to understand the From:. We currently don't.
    _ = (catch process_parsed_packet(CheckResponse3, #siporigin{proto=tcp})),

    autotest:mark(?LINE, "process_parsed_packet/2 response - 4"),
    CRHeader4 = keylist:set("From", ["<sip:test@example.org"], CRHeader1),
    CheckResponse4 = #response{status=200, reason="Ok", header=CRHeader4, body=EmptyBody},
    %% check with From: without closing ">"
    {sipparseerror, response, _, 400, "Invalid From: header"} =
	(catch process_parsed_packet(CheckResponse4, #siporigin{proto=tcp})),


    %% build request header for other tests
    %%--------------------------------------------------------------------
    autotest:mark(?LINE, "build request header - 0"),
    ReqHeader1 = keylist:from_list([{"Via", ["SIP/2.0/TLS 192.0.2.78"]}]),
    Origin1 = #siporigin{proto=tcp, addr="192.0.2.78", port=1234},
    Origin2 = #siporigin{proto=tcp, addr="192.0.2.200", port=2345},

    autotest:mark(?LINE, "build request header - 1"),
    ReqHeader10 = keylist:from_list([
				     {"Via",	["SIP/2.0/TLS 130.237.90.1:111",
						 "SIP/2.0/TCP 2001:6b0:5:987::1"]},
				     {"From",	["<sip:test@it.su.se>;tag=f-123"]},
				     {"To",	["<sip:test@it.su.se>;tag=t-123"]},
				     {"CSeq",	["4711 INVITE"]},
				     {"Call-ID",	["abc123@test"]},
				     {"Route",	["<sip:p1:1111>", "<sip:p2:2222>"]}
				    ]),
    MyRoute = contact:parse(["<sip:" ++ MyHostname ++ ":" ++ integer_to_list(SipPort) ++ ">"]),
    MyRouteStr = contact:print(MyRoute),

    MyRoute2 = contact:parse(["<sip:" ++ siphost:myip() ++ ":" ++ integer_to_list(SipPort) ++ ">"]),
    MyRouteStr2 = contact:print(MyRoute2),

    %% port should not match me
    MyRoute3 = contact:parse(["<sip:" ++ MyHostname ++ ":4711>"]),
    MyRouteStr3 = contact:print(MyRoute3),


    %% test fix_topvia_received_rport(Header, Origin)
    %%--------------------------------------------------------------------

    %% no rport parameter tests :

    autotest:mark(?LINE, "fix_topvia_received_rport/2 no rport - 1.1"),
    %% check Via that is IP-address (the right one), and no rport parameter
    ReqHeader1_1 = fix_topvia_received_rport(ReqHeader1, Origin1),

    autotest:mark(?LINE, "fix_topvia_received_rport/2 no rport - 1.2"),
    %% check result
    ["SIP/2.0/TLS 192.0.2.78"] = keylist:fetch(via, ReqHeader1_1),


    autotest:mark(?LINE, "fix_topvia_received_rport/2 no rport - 2.1"),
    %% check Via that is IP-address (but not the same as in Origin2), and no rport parameter
    ReqHeader1_2 = fix_topvia_received_rport(ReqHeader1, Origin2),

    autotest:mark(?LINE, "fix_topvia_received_rport/2 no rport - 2.2"),
    %% check result
    ["SIP/2.0/TLS 192.0.2.78;received=192.0.2.200"] = keylist:fetch(via, ReqHeader1_2),

    autotest:mark(?LINE, "fix_topvia_received_rport/2 no rport - 3.1"),
    ReqHeader2 = keylist:from_list([{"Via", ["SIP/2.0/TLS phone.example.org"]}]),
    autotest:mark(?LINE, "fix_topvia_received_rport/2 - 3.2"),
    %% check Via that is hostname, and no rport parameter
    ReqHeader2_1 = fix_topvia_received_rport(ReqHeader2, Origin1),

    autotest:mark(?LINE, "fix_topvia_received_rport/2 no rport - 3.3"),
    %% check result
    ["SIP/2.0/TLS phone.example.org;received=192.0.2.78"] = keylist:fetch(via, ReqHeader2_1),

    %% rport parameter tests :

    autotest:mark(?LINE, "fix_topvia_received_rport/2 - 1.1"),
    ReqHeader3 = keylist:from_list([{"Via", ["SIP/2.0/TLS 192.0.2.78;rport"]}]),
    autotest:mark(?LINE, "fix_topvia_received_rport/2 - 1.2"),
    %% check Via that is IP address, with rport. When rport exists, we MUST add a
    %% received= even if the host-part equals the address we received the request from
    ReqHeader3_1 = fix_topvia_received_rport(ReqHeader3, Origin1),

    autotest:mark(?LINE, "fix_topvia_received_rport/2 - 1.3"),
    %% check result
    ["SIP/2.0/TLS 192.0.2.78;received=192.0.2.78;rport=1234"] = keylist:fetch(via, ReqHeader3_1),


    autotest:mark(?LINE, "fix_topvia_received_rport/2 - 2.1"),
    %% check Via that is IP address (wrong address), with rport.
    ReqHeader3_2 = fix_topvia_received_rport(ReqHeader3, Origin2),

    autotest:mark(?LINE, "fix_topvia_received_rport/2 - 2.2"),
    %% check result
    ["SIP/2.0/TLS 192.0.2.78;received=192.0.2.200;rport=2345"] = keylist:fetch(via, ReqHeader3_2),


    autotest:mark(?LINE, "fix_topvia_received_rport/2 - 3.1"),
    ReqHeader4 = keylist:from_list([{"Via", ["SIP/2.0/TCP phone.example.org;rport"]}]),
    autotest:mark(?LINE, "fix_topvia_received_rport/2 - 3.2"),
    %% check Via that is hostname, with rport.
    ReqHeader4_1 = fix_topvia_received_rport(ReqHeader4, Origin2),

    autotest:mark(?LINE, "fix_topvia_received_rport/2 - 3.3"),
    %% check result
    ["SIP/2.0/TCP phone.example.org;received=192.0.2.200;rport=2345"] = keylist:fetch(via, ReqHeader4_1),

    autotest:mark(?LINE, "fix_topvia_received_rport/2 - 4.1"),
    RportHeader4_1 = keylist:from_list([{"Via", ["SIP/2.0/TCP phone.example.org;rport=2345"]}]),
    %% rport with a value (right value, but still set - shouldn't be but we should handle it)
    RPortHeader4_2 = fix_topvia_received_rport(RportHeader4_1, Origin2),

    autotest:mark(?LINE, "fix_topvia_received_rport/2 - 4.2"),
    %% check result
    ["SIP/2.0/TCP phone.example.org;received=192.0.2.200;rport=2345"] = keylist:fetch(via, RPortHeader4_2),

    autotest:mark(?LINE, "fix_topvia_received_rport/2 - 5.1"),
    RportHeader5_1 = keylist:from_list([{"Via", ["SIP/2.0/TCP phone.example.org;rport=1111"]}]),
    %% rport with a value (WRONG value (1111), should be replaced by right value (2345))
    RPortHeader5_2 = fix_topvia_received_rport(RportHeader5_1, Origin2),

    autotest:mark(?LINE, "fix_topvia_received_rport/2 - 5.2"),
    %% check result
    ["SIP/2.0/TCP phone.example.org;received=192.0.2.200;rport=2345"] = keylist:fetch(via, RPortHeader5_2),


    %% test remove_route_matching_me(Header)
    %% indirectly tests route_matches_me(Route)
    %%--------------------------------------------------------------------
    autotest:mark(?LINE, "remove_route_matching_me/1 - 1"),
    %% These two Route headers doesn't match me
    ["<sip:p1:1111>", "<sip:p2:2222>"] =
	keylist:fetch(route, remove_route_matching_me(ReqHeader10)),

    autotest:mark(?LINE, "remove_route_matching_me/1 - 2"),
    %% Test a single matching Route, should result in empty route set
    [] = keylist:fetch(route, remove_route_matching_me(
				keylist:set("Route", [MyRouteStr], ReqHeader10)
				)),

    autotest:mark(?LINE, "remove_route_matching_me/1 - 3"),
    %% Test a matching Route, and some non-matching
    ["<sip:example.org>"] = keylist:fetch(route,
					  remove_route_matching_me(
					    keylist:set("Route", [MyRouteStr, "<sip:example.org>"], ReqHeader10)
					   )),


    autotest:mark(?LINE, "remove_route_matching_me/1 - 4"),
    %% Test a double matching Route, should result in the second one still there
    [MyRouteStr] = keylist:fetch(route, remove_route_matching_me(
					  keylist:set("Route", [MyRouteStr, MyRouteStr], ReqHeader10)
					 )),

    autotest:mark(?LINE, "remove_route_matching_me/1 - 5"),
    %% Test Route matching on my IP address, plus one more Route
    ["<sip:example.org>"] = keylist:fetch(route,
					  remove_route_matching_me(
					    keylist:set("Route", [MyRouteStr2, "<sip:example.org>"], ReqHeader10)
					   )),

    autotest:mark(?LINE, "remove_route_matching_me/1 - 6"),
    %% Test Route matching on my IP address, plus one more Route
    ["<sip:example.org>"] = keylist:fetch(route,
					  remove_route_matching_me(
					    keylist:set("Route", [MyRouteStr2, "<sip:example.org>"], ReqHeader10)
					   )),

    autotest:mark(?LINE, "remove_route_matching_me/1 - 7"),
    %% Test Route with my hostname, but wrong port
    [MyRouteStr3] = keylist:fetch(route,
				  remove_route_matching_me(
				    keylist:set("Route", [MyRouteStr3], ReqHeader10)
				   )),

    %% test remove_maddr_matching_me(URI, Origin)
    %%--------------------------------------------------------------------
    autotest:mark(?LINE, "remove_maddr_matching_me/2 - 1"),
    MaddrURL1 = sipurl:parse("sip:ft@example.org:5060;transport=tcp"),
    %% test no maddr
    MaddrURL1 = remove_maddr_matching_me(MaddrURL1, #siporigin{}),

    autotest:mark(?LINE, "remove_maddr_matching_me/2 - 2"),
    MaddrURL2 = sipurl:parse("sip:ft@example.org;maddr=testing"),
    %% test with maddr not matching me
    MaddrURL2 = remove_maddr_matching_me(MaddrURL2, #siporigin{}),

    autotest:mark(?LINE, "remove_maddr_matching_me/2 - 3"),
    MaddrURL3 = sipurl:parse("sip:ft@example.org:1234;maddr=" ++ MyHostname),
    %% test with maddr matching me, but not port
    MaddrURL3 = remove_maddr_matching_me(MaddrURL3, #siporigin{}),

    autotest:mark(?LINE, "remove_maddr_matching_me/2 - 4"),
    MaddrURL4 = sipurl:parse("sip:ft@example.org;transport=udp;maddr=" ++ MyHostname),
    %% test with maddr matching me, port matching me (by default) but not transport
    MaddrURL4 = remove_maddr_matching_me(MaddrURL4, #siporigin{proto = tcp}),

    autotest:mark(?LINE, "remove_maddr_matching_me/2 - 5"),
    MaddrURL5 = sipurl:parse("sip:ft@example.org;maddr=" ++ MyHostname),
    MaddrURL5_expected = sipurl:parse("sip:ft@example.org"),
    %% test with maddr matching me, port matching me (by default) and no transport
    MaddrURL5_expected = remove_maddr_matching_me(MaddrURL5, #siporigin{proto = udp}),

    autotest:mark(?LINE, "remove_maddr_matching_me/2 - 6"),
    MaddrURL6 = sipurl:parse("sips:ft@example.org:" ++ integer_to_list(SipsPort) ++ ";maddr=" ++ MyHostname),
    MaddrURL6_expected = sipurl:parse("sips:ft@example.org:" ++ integer_to_list(SipsPort)),
    %% test with maddr matching me, port matching me (explicitly) and no transport
    MaddrURL6_expected = remove_maddr_matching_me(MaddrURL6, #siporigin{proto = udp}),

    autotest:mark(?LINE, "remove_maddr_matching_me/2 - 7"),
    MaddrURL7 = sipurl:parse("sip:ft@example.org;transport=tcp;maddr=" ++ MyHostname),
    MaddrURL7_expected = sipurl:parse("sip:ft@example.org"),
    %% test with maddr matching me, port matching me (by default) and matching transport
    MaddrURL7_expected = remove_maddr_matching_me(MaddrURL7, #siporigin{proto = tcp}),

    autotest:mark(?LINE, "remove_maddr_matching_me/2 - 8"),
    MaddrURL8 = sipurl:parse("sip:ft@example.org;transport=udp;maddr=" ++ MyHostname),
    MaddrURL8_expected = sipurl:parse("sip:ft@example.org"),
    %% test with maddr matching me, port matching me (by default) and matching transport
    MaddrURL8_expected = remove_maddr_matching_me(MaddrURL8, #siporigin{proto = udp6}),

    autotest:mark(?LINE, "remove_maddr_matching_me/2 - 9"),
    MaddrURL9 = sipurl:parse("sip:ft@example.org;transport=tls;maddr=" ++ MyHostname),
    MaddrURL9_expected = sipurl:parse("sip:ft@example.org"),
    %% test with maddr matching me, port matching me (by default) and matching transport
    MaddrURL9_expected = remove_maddr_matching_me(MaddrURL9, #siporigin{proto = tls6}),


    %% test received_from_strict_router(URI, Header)
    %%--------------------------------------------------------------------
    autotest:mark(?LINE, "received_from_strict_router/2 - 0"),
    StrictHeader1 = keylist:from_list([{"Route", ["sip:user@example.org"]}]),

    autotest:mark(?LINE, "received_from_strict_router/2 - 1"),
    %% test with username part of URI, should always return false
    false = received_from_strict_router(sipurl:parse("sip:ft@example.org"), StrictHeader1),

    autotest:mark(?LINE, "received_from_strict_router/2 - 2"),
    %% This is an URL that we could actually have put in a Record-Route header
    RRURL1 = "sip:" ++ MyHostname ++ ":" ++ integer_to_list(SipPort) ++ ";maddr=" ++ siphost:myip(),
    true = received_from_strict_router(sipurl:parse(RRURL1), StrictHeader1),

    autotest:mark(?LINE, "received_from_strict_router/2 - 3"),
    %% This is the same URL, but without the maddr parameter. Some stacks strip RR parameters
    %% so unfortunately we must allow this one too.
    RRURL2 = "sip:" ++ MyHostname ++ ":" ++ integer_to_list(SipPort),
    false = received_from_strict_router(sipurl:parse(RRURL1), keylist:from_list([])),

    autotest:mark(?LINE, "received_from_strict_router/2 - 4"),
    %% RRURL2 is a matching URL but without the maddr parameter. As some stacks strip the
    %% parameters, this one should also work even though it wouldn't by the RFC.
    true = received_from_strict_router(sipurl:parse(RRURL2), StrictHeader1),

    autotest:mark(?LINE, "received_from_strict_router/2 - 5"),
    %% This is an URL that we could actually have put in a Record-Route header, but with the WRONG maddr.
    %% It still matches us though, since we only check on hostname and port.
    RRURL3 = "sip:" ++ MyHostname ++ ":" ++ integer_to_list(SipPort) ++ ";maddr=192.0.2.123",
    true = received_from_strict_router(sipurl:parse(RRURL3), StrictHeader1),

    autotest:mark(?LINE, "received_from_strict_router/2 - 6"),
    %% This is an URL that we could actually have put in a Record-Route header, but without the port
    %% which we would have put in there. Unfortunately, some stacks strip the port if it is the default
    %% port for a protocol (which SipPort should be), so we must allow this too
    RRURL4 = "sip:" ++ MyHostname ++ ";maddr=" ++ siphost:myip(),
    true = received_from_strict_router(sipurl:parse(RRURL4), StrictHeader1),


    %% test check_for_loop(Header, URI, Origin)
    %% indirectly test via_indicates_loop(LoopCookie, CmpVia, ViaList)
    %%--------------------------------------------------------------------
    Me = lists:concat([MyHostname, ":", SipPort]),

    autotest:mark(?LINE, "check_for_loop/2 - 1"),
    LoopHeader1 = keylist:set("Via", ["SIP/2.0/TLS example.org:1234",
				      "SIP/2.0/TCP example.org:2222"
				     ], ReqHeader10),
    LoopURI1 = sipurl:parse("sip:user@example.org"),
    LoopOrigin1 = #siporigin{proto=tcp, addr="192.0.2.123", port=4321},
    %% No loop. No Via matches me at all.
    ok = (catch check_for_loop(LoopHeader1, LoopURI1, LoopOrigin1)),

    autotest:mark(?LINE, "check_for_loop/2 - 2"),
    LoopHeader2 = keylist:set("Via", ["SIP/2.0/TLS example.org:1234",
				      "SIP/2.0/TCP " ++ Me
				     ], ReqHeader10),
    %% No loop. One of the Vias match me but has no branch parameter. Maybe this should
    %% be considered cause to reject the request, but we currently don't.
    ok = (catch check_for_loop(LoopHeader2, LoopURI1, LoopOrigin1)),

    autotest:mark(?LINE, "check_for_loop/2 - 3"),
    LoopHeader3 = keylist:set("Via", ["SIP/2.0/TLS example.org:1234",
				      "SIP/2.0/TCP " ++ Me ++ ";branch=noloop"
				     ], ReqHeader10),
    %% No loop. The Via that matches me clearly does not have a matching loop cookie.
    ok = (catch check_for_loop(LoopHeader3, LoopURI1, LoopOrigin1)),

    autotest:mark(?LINE, "check_for_loop/2 - 4"),
    LoopHeader4 = keylist:set("Via", ["SIP/2.0/TLS example.org:1234",
				      "SIP/2.0/TCP " ++ Me ++ ";branch=z9hG4bK-yxa-foo-oZo99DPyZILaWA73FVsm7Dw"
				     ], ReqHeader10),
    %% Loop. Also check that we don't get fooled if someone changes the casing of our branch.
    {sipparseerror, request, _Keylst, 482, _Reason} = (catch check_for_loop(LoopHeader4, LoopURI1, LoopOrigin1)),

    autotest:mark(?LINE, "check_for_loop/2 - 5"),
    LoopHeader5 = keylist:set("Via", ["SIP/2.0/TLS example.org:1234",
				      "SIP/2.0/UDP " ++ Me ++ ";branch=z9hG4bK-yxa-foo-o4711foo",
				      "SIP/2.0/TLS example.com:5090",
				      "SIP/2.0/TLS " ++ Me ++ ";received=192.0.2.1;branch="
				      "z9hG4bK-yxa-foo-oZo99DPyZILaWA73FVsm7Dw",
				      "SIP/2.0/UDP phone.example.net;received=192.0.2.254"
				     ], ReqHeader10),
    %% Loop, although a wee bit harder to spot since there is one Via matching us (UDP) that does NOT
    %% indicate a loop, and the one that does (TLS) has some unknown-to-us IP address in a received parameter.
    {sipparseerror, request, _Keylist, 482, _Reason} =
	(catch check_for_loop(LoopHeader5, LoopURI1, LoopOrigin1)),


    %% test make_logstr(Request, Origin)
    %%--------------------------------------------------------------------
    autotest:mark(?LINE, "make_logstr/2 - 1.0"),
    %% create records
    LogStrMsg1 =
	<<"INVITE sip:test@example.org SIP/2.0\r\n"
	 "Via: SIP/2.0/TCP one.example.org\r\n"
	 "From: Test <sip:test@it.su.se>;tag=f-123\r\n"
	 "To: <sip:test@it.su.se>;tag=f-123\r\n"
	 "\r\n"
	 >>,
    LogStrReq1 = sippacket:parse(LogStrMsg1, none),
<<<<<<< HEAD
=======
    TestOrigin1 = #siporigin{proto = tcp,
			     addr  = "192.0.2.123",
			     port  = 10
			    },
>>>>>>> c3b297dc

    autotest:mark(?LINE, "make_logstr/2 - 1.1"),
    %% straight forward
    LogStrResult1 = "INVITE sip:test@example.org [client=tcp:192.0.2.123:10, from=<sip:test@it.su.se>, to=<sip:test@it.su.se>]",
<<<<<<< HEAD
    LogStrResult1 = make_logstr(LogStrReq1, Origin2Str1),
=======
    LogStrResult1 = make_logstr(LogStrReq1, TestOrigin1),

    autotest:mark(?LINE, "make_logstr/2 - 2.0"),
    %% create records
    LogStrMsg2 =
	<<"INVITE <sip:test@example.org> SIP/2.0\r\n"
	 "Via: SIP/2.0/TCP one.example.org\r\n"
	 "From: <sip-test-bad:test@it.su.se>;tag=f-123\r\n"
	 "To: <sip-test-bad:test@it.su.se>;tag=f-123\r\n"
	 "\r\n"
	 >>,
    LogStrReq2 = sippacket:parse(LogStrMsg2, none),

    autotest:mark(?LINE, "make_logstr/2 - 2.1"),
    %% test request failure cases (bad URLs)
    LogStrResult2 = "INVITE unparsable [client=tcp:192.0.2.123:10, from=<unparsable>, to=<unparsable>]",
    LogStrResult2 = make_logstr(LogStrReq2, TestOrigin1),

    autotest:mark(?LINE, "make_logstr/2 - 3.0"),
    %% create records
    LogStrMsg3 =
	<<"SIP/2.0 100 Trying\r\n"
	 "Via: SIP/2.0/TCP one.example.org\r\n"
	 "From: <sip-test-bad:test@it.su.se>;tag=f-123\r\n"
	 "To: <sip-test-bad:test@it.su.se>;tag=f-123\r\n"
	 "CSeq: FOO\r\n"
	 "\r\n"
	 >>,
    LogStrReq3 = sippacket:parse(LogStrMsg3, none),

    autotest:mark(?LINE, "make_logstr/2 - 3.1"),
    %% test response failure cases (bad URLs)
    LogStrResult3 = "unparsable [client=tcp:192.0.2.123:10, from=<unparsable>, to=<unparsable>]",
    LogStrResult3 = make_logstr(LogStrReq3, TestOrigin1),
>>>>>>> c3b297dc

    autotest:mark(?LINE, "make_logstr/2 - 2.0"),
    %% create records
    LogStrMsg2 =
	<<"INVITE <sip:test@example.org> SIP/2.0\r\n"
	 "Via: SIP/2.0/TCP one.example.org\r\n"
	 "From: <sip-test-bad:test@it.su.se>;tag=f-123\r\n"
	 "To: <sip-test-bad:test@it.su.se>;tag=f-123\r\n"
	 "\r\n"
	 >>,
    LogStrReq2 = sippacket:parse(LogStrMsg2, none),

    autotest:mark(?LINE, "make_logstr/2 - 2.1"),
    %% test request failure cases (bad URLs)
    LogStrResult2 = "INVITE unparsable [client=tcp:192.0.2.123:10, from=<unparsable>, to=<unparsable>]",
    LogStrResult2 = make_logstr(LogStrReq2, Origin2Str1),

    autotest:mark(?LINE, "make_logstr/2 - 3.0"),
    %% create records
    LogStrMsg3 =
	<<"SIP/2.0 100 Trying\r\n"
	 "Via: SIP/2.0/TCP one.example.org\r\n"
	 "From: <sip-test-bad:test@it.su.se>;tag=f-123\r\n"
	 "To: <sip-test-bad:test@it.su.se>;tag=f-123\r\n"
	 "CSeq: FOO\r\n"
	 "\r\n"
	 >>,
    LogStrReq3 = sippacket:parse(LogStrMsg3, none),

    autotest:mark(?LINE, "make_logstr/2 - 3.1"),
    %% test response failure cases (bad URLs)
    LogStrResult3 = "unparsable [client=tcp:192.0.2.123:10, from=<unparsable>, to=<unparsable>]",
    LogStrResult3 = make_logstr(LogStrReq3, Origin2Str1),


    %% test check_packet(Request, Origin)
    %% several parts of this is tested separately, focus on the CSeq checks
    %%--------------------------------------------------------------------
    autotest:mark(?LINE, "check_packet/2 request - 1"),
    %% create records
    CPacketH1 = keylist:from_list([
				   {"From",	["<sip:test@it.su.se>;tag=f-123"]},
				   {"To",	["<sip:test@it.su.se>;tag=t-123"]},
				   {"CSeq",	["1 INVITE"]}
				  ]),
    CPacketU1 = sipurl:parse("sip:ft@example.net"),
    CPacketR1 = #request{method="INVITE", uri=CPacketU1, header=CPacketH1, body=EmptyBody},

    autotest:mark(?LINE, "check_packet/2 request - 2"),
    %% valid CSeq
    ok = check_packet(CPacketR1, TestOrigin1),

    autotest:mark(?LINE, "check_packet/2 request - 3"),
    CPacketH2 = keylist:set("CSeq", ["foo"], CPacketH1),
    CPacketR2 = CPacketR1#request{header=CPacketH2},
    %% completely invalid CSeq
    {sipparseerror, request, _, 400, "Invalid CSeq"} = (catch check_packet(CPacketR2, TestOrigin1)),

    autotest:mark(?LINE, "check_packet/2 request - 4"),
    CPacketH3 = keylist:set("CSeq", ["A INVITE"], CPacketH1),
    CPacketR3 = CPacketR1#request{header=CPacketH3},
    %% non-integer CSeq number
    {sipparseerror, request, _, 400, "CSeq number 'A' is not an integer"} =
							(catch check_packet(CPacketR3, TestOrigin1)),

    autotest:mark(?LINE, "check_packet/2 request - 5"),
    CPacketH4 = keylist:set("CSeq", ["1 NOMATCH"], CPacketH1),
    CPacketR4 = CPacketR1#request{header=CPacketH4},
    %% wrong method in CSeq
    {sipparseerror, request, _, 400, "CSeq Method NOMATCH does not match request Method INVITE"} =
							 (catch check_packet(CPacketR4, TestOrigin1)),


    %% test check_packet(Response, Origin)
    %%--------------------------------------------------------------------

    autotest:mark(?LINE, "check_packet/2 response - 1"),
    %% create records
    CPacketRH1 = keylist:from_list([
				    {"From",	["<sip:test@it.su.se>;tag=f-123"]},
				    {"To",	["<sip:test@it.su.se>;tag=t-123"]}
				   ]),
    CPacketRR1 = #response{status=100, reason="Trying", header=CPacketRH1, body=""},

    autotest:mark(?LINE, "check_packet/2 response - 1"),
    %% test valid case
    ok = check_packet(CPacketRR1, TestOrigin1),

    autotest:mark(?LINE, "check_packet/2 response - 2.1"),
    %% test invalid status code #1
    {sipparseerror, response, _, 400, "Response code out of bounds"} =
	(catch check_packet(CPacketRR1#response{status=99}, TestOrigin1)),

    autotest:mark(?LINE, "check_packet/2 response - 2.2"),
    %% test invalid status code #2
    {sipparseerror, response, _, 400, "Response code out of bounds"} =
	(catch check_packet(CPacketRR1#response{status=-1}, TestOrigin1)),

    autotest:mark(?LINE, "check_packet/2 response - 2.3"),
    %% test invalid status code #3
    {sipparseerror, response, _, 400, "Response code out of bounds"} =
	(catch check_packet(CPacketRR1#response{status=700}, TestOrigin1)),

    autotest:mark(?LINE, "check_packet/2 response - 2.4"),
    %% test invalid status code #4
    {sipparseerror, response, _, 400, "Response code out of bounds"} =
	(catch check_packet(CPacketRR1#response{status=4294967301}, TestOrigin1)),

    WWWURL = "http:/www.stacken.kth.se/projekt/yxa/",

    autotest:mark(?LINE, "check_packet/2 response - 3"),
    %% Test strange From:. draft-ietf-sipping-torture-tests-04 argues that a
    %% proxy should not break on this, unless it is really required to be able
    %% to understand the From:. That is a good point, but our current behavior
    %% is to break on To: and From: that we don't understand - so we test this.
    CPacketRH3 = keylist:set("From", [WWWURL], CPacketRH1),
    {sipparseerror, response, CPacketRH3, 400, "Invalid From: header"} =
	(catch check_packet(CPacketRR1#response{header=CPacketRH3}, TestOrigin1)),

    autotest:mark(?LINE, "check_packet/2 response - 4"),
    %% Test response with more than one From: header
    CPacketRH4 = keylist:set("From", ["sip:first@example.com", "sip:second@example.com"], CPacketRH1),
    {sipparseerror, response, CPacketRH4, 400, "Missing or invalid From: header"} =
	(catch check_packet(CPacketRR1#response{header=CPacketRH4}, TestOrigin1)),

    autotest:mark(?LINE, "check_packet/2 response - 5"),
    %% Test response with no From: header
    CPacketRH5 = keylist:delete("From", CPacketRH1),
    {sipparseerror, response, CPacketRH5, 400, "Missing or invalid From: header"} =
	(catch check_packet(CPacketRR1#response{header=CPacketRH5}, TestOrigin1)),

    autotest:mark(?LINE, "check_packet/2 response - 6"),
    %% Test response with totally invalid From: header
    CPacketRH6 = keylist:set("From", ["1"], CPacketRH1),
    {sipparseerror, response, CPacketRH6, 400, "Invalid From: header"} =
	(catch check_packet(CPacketRR1#response{header=CPacketRH6}, TestOrigin1)),

    autotest:mark(?LINE, "check_packet/2 response - 7"),
    %% Test response with parsable From: but URL without closing ">"
    CPacketRH7 = keylist:set("From", ["<sip:test@example.org"], CPacketRH1),
    {sipparseerror, response, CPacketRH7, 400, "Invalid From: header"} =
	(catch check_packet(CPacketRR1#response{header=CPacketRH7}, TestOrigin1)),

    autotest:mark(?LINE, "check_packet/2 response - 8"),
    %% Test strange To:. I think it is enough to test just one To: - that should suffice
    %% to tell that To: is checked the same way as From: (see tests above).
    CPacketRH8 = keylist:set("To", [WWWURL], CPacketRH1),
    {sipparseerror, response, CPacketRH8, 400, "Invalid To: header"} =
	(catch check_packet(CPacketRR1#response{header=CPacketRH8}, TestOrigin1)),


    %% test process_parsed_packet(Request, Origin)
    %%--------------------------------------------------------------------
    autotest:mark(?LINE, "process_parsed_packet/2 - 1"),
    %% create records
    PPPH1 = keylist:from_list([
			       {"Via",		["SIP/2.0/TLS example.org:1234;rport",
						 "SIP/2.0/TCP foo"]},
			       {"From",		["<sip:test@it.su.se>;tag=f-123"]},
			       {"To",		["<sip:test@it.su.se>;tag=t-123"]},
			       {"Route",	["sip:192.0.2.222"]},
			       {"CSeq",		["1 INVITE"]}
			      ]),
    PPPRequest1 = LogStrReq1#request{header=PPPH1},

    autotest:mark(?LINE, "process_parsed_packet/2 - 2.1"),
    %% test that received= and rport= is set correctly in top Via
    {ok, PPPRequest1_res, #yxa_ctx{logstr = LogStrResult1}} = process_parsed_packet(PPPRequest1, TestOrigin1),
    autotest:mark(?LINE, "process_parsed_packet/2 - 2.2"),
    %% check result
    ["SIP/2.0/TLS example.org:1234;received=192.0.2.123;rport=10", "SIP/2.0/TCP foo"] =
	keylist:fetch('via', PPPRequest1_res#request.header),

    autotest:mark(?LINE, "process_parsed_packet/2 - 3"),
    %% check that process_parsed_packet actually verifys packet using check_packet
    PPPH3 = keylist:set("CSeq", ["bogus-cseq"], PPPH1),
    PPPRequest3 = PPPRequest1#request{header=PPPH3},
    {sipparseerror, request, _, 400, "Invalid CSeq"} = (catch process_parsed_packet(PPPRequest3, TestOrigin1)),

    autotest:mark(?LINE, "process_parsed_packet/2 - 4.1"),
    %% This is an URL that we could actually have put in a Record-Route header
    PPPURL4_str = "sip:" ++ MyHostname ++ ":" ++ integer_to_list(SipPort) ++ ";maddr=" ++ siphost:myip(),
    PPPURL4 = sipurl:parse(PPPURL4_str),
    %% check Request-URI is popped correctly from Route-header if received from strict router
    PPPH4_urlstr = "sip:ft@example.org;foo=bar",
    PPPH4_url = sipurl:parse(PPPH4_urlstr),
    PPPH4_logstr = "INVITE sip:ft@example.org;foo=bar [client=tcp:192.0.2.123:10, "
	"from=<sip:test@it.su.se>, to=<sip:test@it.su.se>]",
    PPPH4 = keylist:append({"Route", ["<" ++ PPPH4_urlstr ++ ">"]}, PPPH1),
    PPPRequest4 = PPPRequest1#request{uri=PPPURL4, header=PPPH4},
    {ok, PPPRequest4_res, #yxa_ctx{logstr = PPPH4_logstr}} = process_parsed_packet(PPPRequest4, TestOrigin1),
    autotest:mark(?LINE, "process_parsed_packet/2 - 4.2"),
    %% check resulting URI
    PPPH4_url = PPPRequest4_res#request.uri,
    autotest:mark(?LINE, "process_parsed_packet/2 - 4.3"),
    %% check resulting Route-header.
    ["sip:192.0.2.222"] = keylist:fetch('route', PPPRequest4_res#request.header),

    autotest:mark(?LINE, "process_parsed_packet/2 - 5.1"),
    %% now check that Route is empty if it contained only the real Request-URI
    PPPH5 = keylist:set("Route", ["<" ++ PPPH4_urlstr ++ ">"], PPPH1),
    PPPRequest5 = PPPRequest1#request{uri=PPPURL4, header=PPPH5},
    {ok, PPPRequest5_res, #yxa_ctx{logstr = PPPH4_logstr}} = process_parsed_packet(PPPRequest5, TestOrigin1),
    %% check resulting URI
    PPPH4_url = PPPRequest5_res#request.uri,
    %% check resulting Route-header (should be empty)
    [] = keylist:fetch('route', PPPRequest5_res#request.header),

    autotest:mark(?LINE, "process_parsed_packet/2 - 6"),
    %% test with non-strict-router Request-URI (should remain the same)
    %% and Route matching me - just to make sure that process_parsed_packet()
    %% includes remove_route_matching_me()
    PPPH6 = keylist:set("Route", ["<" ++ PPPURL4_str ++ ">"], PPPH1),
    PPPRequest6 = PPPRequest1#request{uri=PPPH4_url, header=PPPH6},
    {ok, PPPRequest6_res, #yxa_ctx{logstr = PPPH4_logstr}} = process_parsed_packet(PPPRequest6, TestOrigin1),
    %% check resulting URI, should be the same as input URI
    %% the compiler (R9C-0..R10B-2) barks at this :
    %%     PPPRequest6#request.uri = PPPRequest6_res#request.uri,
    %% (probably because the pre-processor turns them both into calls to element())
    %% so we do it like this instead :
    PPPRequest6_check = PPPRequest6#request.uri,
    PPPRequest6_check = PPPRequest6_res#request.uri,
    %% check resulting Route-header (should be empty)
    [] = keylist:fetch('route', PPPRequest6_res#request.header),


    %% test check_supported_uri_scheme(URI, Header)
    %%--------------------------------------------------------------------
    URISchemeURL1 = sipurl:parse("sip:ft@example.org"),
    URISchemeHeader = keylist:from_list([]),

    autotest:mark(?LINE, "check_supported_uri_scheme/2 - 1"),
    %% valid test
    true = check_supported_uri_scheme(URISchemeURL1, URISchemeHeader),

    autotest:mark(?LINE, "check_supported_uri_scheme/2 - 2"),
    URISchemeURL2 = (catch sipurl:parse("bogus:ft@example.org")),
    %% URL was unparsable
    {sipparseerror, request, URISchemeHeader, 416, _ReasonStr} =
	(catch check_supported_uri_scheme(URISchemeURL2, URISchemeHeader)),

    autotest:mark(?LINE, "check_supported_uri_scheme/2 - 3"),
    URISchemeURL3 = (catch sipurl:parse("SiP:ft@454.247.207.112")),
    %% URL was unparsable, but it wasn't the URI scheme that we could not understand
    {sipparseerror, request, URISchemeHeader, 400, "Unparsable Request-URI"} =
	(catch check_supported_uri_scheme(URISchemeURL3, URISchemeHeader)),

    ok.

-endif.<|MERGE_RESOLUTION|>--- conflicted
+++ resolved
@@ -313,45 +313,6 @@
     ok.
 
 %%--------------------------------------------------------------------
-<<<<<<< HEAD
-%% @spec    (Module, Function, Arguments) ->
-%%            Pid
-%%
-%%            Module    = atom()
-%%            Function  = atom()
-%%            Arguments = list()
-%%
-%%            Pid = pid() "spawned process pid"
-%%
-%% @doc     Run Module:Function(Arguments), in a separate process. Log
-%%          errors, but otherwise just ignore them. Relies on Erlang
-%%          process links elsewhere to 'fix' errors.
-%% @end
-%%--------------------------------------------------------------------
-safe_spawn(Module, Function, Arguments) ->
-    proc_lib:spawn(fun() -> safe_spawn_child(Module, Function, Arguments) end).
-
-safe_spawn_child(Module, Function, Arguments) ->
-    try apply(Module, Function, Arguments) of
-	Res -> Res
-    catch
-	exit: E ->
-	    logger:log(error, "=ERROR REPORT==== from ~p:~p :~n~p", [Module, Function, E]),
-	    erlang:exit(E);
-	throw:
-	  {siperror, Status, Reason} ->
-	    logger:log(error, "Spawned function ~p:~p generated a SIP-error (ignoring) : ~p ~s",
-		       [Module, Function, Status, Reason]),
-	    throw({siperror, Status, Reason});
-	  {siperror, Status, Reason, _} ->
-	    logger:log(error, "Spawned function ~p:~p generated a SIP-error (ignoring) : ~p ~s",
-		       [Module, Function, Status, Reason]),
-	    throw({siperror, Status, Reason})
-    end.
-
-%%--------------------------------------------------------------------
-=======
->>>>>>> c3b297dc
 %% @spec    (Request, Socket, Status, Reason, ExtraHeaders) ->
 %%            ok  |
 %%            Res
@@ -1136,11 +1097,7 @@
     catch
 	throw:
 	  {yxa_unparsable, cseq, Reason} ->
-<<<<<<< HEAD
-	    logger:log(error, "INVALID CSeq in packet from ~s : ~p", [origin2str(Origin), Reason]),
-=======
 	    logger:log(error, "INVALID CSeq in packet from ~s : ~p", [transportlayer:origin2str(Origin), Reason]),
->>>>>>> c3b297dc
 	    throw({sipparseerror, request, Header, 400, "Invalid CSeq"})
     end,
     case yxa_config:get_env(detect_loops) of
@@ -1297,11 +1254,7 @@
 	end,
     FromURLstr = make_logstr_get_sipheader(from, Header),
     ToURLstr   = make_logstr_get_sipheader(to, Header),
-<<<<<<< HEAD
-    ClientStr  = origin2str(Origin),
-=======
     ClientStr  = transportlayer:origin2str(Origin),
->>>>>>> c3b297dc
     lists:flatten(io_lib:format("~s ~s [client=~s, from=<~s>, to=<~s>]",
 				[Method, URLstr, ClientStr, FromURLstr, ToURLstr]));
 make_logstr(Response, Origin) when is_record(Response, response), is_record(Origin, siporigin) ->
@@ -1309,11 +1262,7 @@
     CSeqMethod = make_logstr_get_sipheader(cseq, Header),
     FromURLstr = make_logstr_get_sipheader(from, Header),
     ToURLstr   = make_logstr_get_sipheader(to, Header),
-<<<<<<< HEAD
-    ClientStr  = origin2str(Origin),
-=======
     ClientStr  = transportlayer:origin2str(Origin),
->>>>>>> c3b297dc
     case keylist:fetch('warning', Header) of
 	[Warning] when is_list(Warning) ->
 	    lists:flatten(io_lib:format("~s [client=~s, from=<~s>, to=<~s>, warning=~p]",
@@ -1810,20 +1759,14 @@
 	 "\r\n"
 	 >>,
     LogStrReq1 = sippacket:parse(LogStrMsg1, none),
-<<<<<<< HEAD
-=======
     TestOrigin1 = #siporigin{proto = tcp,
 			     addr  = "192.0.2.123",
 			     port  = 10
 			    },
->>>>>>> c3b297dc
 
     autotest:mark(?LINE, "make_logstr/2 - 1.1"),
     %% straight forward
     LogStrResult1 = "INVITE sip:test@example.org [client=tcp:192.0.2.123:10, from=<sip:test@it.su.se>, to=<sip:test@it.su.se>]",
-<<<<<<< HEAD
-    LogStrResult1 = make_logstr(LogStrReq1, Origin2Str1),
-=======
     LogStrResult1 = make_logstr(LogStrReq1, TestOrigin1),
 
     autotest:mark(?LINE, "make_logstr/2 - 2.0"),
@@ -1858,40 +1801,6 @@
     %% test response failure cases (bad URLs)
     LogStrResult3 = "unparsable [client=tcp:192.0.2.123:10, from=<unparsable>, to=<unparsable>]",
     LogStrResult3 = make_logstr(LogStrReq3, TestOrigin1),
->>>>>>> c3b297dc
-
-    autotest:mark(?LINE, "make_logstr/2 - 2.0"),
-    %% create records
-    LogStrMsg2 =
-	<<"INVITE <sip:test@example.org> SIP/2.0\r\n"
-	 "Via: SIP/2.0/TCP one.example.org\r\n"
-	 "From: <sip-test-bad:test@it.su.se>;tag=f-123\r\n"
-	 "To: <sip-test-bad:test@it.su.se>;tag=f-123\r\n"
-	 "\r\n"
-	 >>,
-    LogStrReq2 = sippacket:parse(LogStrMsg2, none),
-
-    autotest:mark(?LINE, "make_logstr/2 - 2.1"),
-    %% test request failure cases (bad URLs)
-    LogStrResult2 = "INVITE unparsable [client=tcp:192.0.2.123:10, from=<unparsable>, to=<unparsable>]",
-    LogStrResult2 = make_logstr(LogStrReq2, Origin2Str1),
-
-    autotest:mark(?LINE, "make_logstr/2 - 3.0"),
-    %% create records
-    LogStrMsg3 =
-	<<"SIP/2.0 100 Trying\r\n"
-	 "Via: SIP/2.0/TCP one.example.org\r\n"
-	 "From: <sip-test-bad:test@it.su.se>;tag=f-123\r\n"
-	 "To: <sip-test-bad:test@it.su.se>;tag=f-123\r\n"
-	 "CSeq: FOO\r\n"
-	 "\r\n"
-	 >>,
-    LogStrReq3 = sippacket:parse(LogStrMsg3, none),
-
-    autotest:mark(?LINE, "make_logstr/2 - 3.1"),
-    %% test response failure cases (bad URLs)
-    LogStrResult3 = "unparsable [client=tcp:192.0.2.123:10, from=<unparsable>, to=<unparsable>]",
-    LogStrResult3 = make_logstr(LogStrReq3, Origin2Str1),
 
 
     %% test check_packet(Request, Origin)
